--- conflicted
+++ resolved
@@ -201,13 +201,10 @@
 						return err
 					}
 				}
-<<<<<<< HEAD
-				if len(foundProviders) == 1 && foundProviders[0] == util.DotnetFrameworkProvider {
-=======
-
-				if len(foundProviders) > 0 && slices.Contains(foundProviders, dotnetFrameworkProvider) {
+
+				if len(foundProviders) > 0 && slices.Contains(foundProviders, util.DotnetFrameworkProvider) {
 					log.Info(".Net framework provider found, running windows analysis. Otherwise, set --provider")
->>>>>>> 628250e6
+
 					return analyzeCmd.analyzeDotnetFramework(ctx)
 				}
 
