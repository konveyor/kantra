--- conflicted
+++ resolved
@@ -161,7 +161,7 @@
 				if analyzeCmd.listLanguages {
 					// for binaries, assume Java application
 					if analyzeCmd.isFileInput {
-						fmt.Fprintln(os.Stdout, "found languages for input application:", javaProvider)
+						fmt.Fprintln(os.Stdout, "found languages for input application:", util.JavaProvider)
 						return nil
 					}
 					err := listLanguages(languages, analyzeCmd.input)
@@ -187,11 +187,8 @@
 					}
 				}
 
-<<<<<<< HEAD
-				if len(foundProviders) > 0 && slices.Contains(foundProviders, util.DotnetFrameworkProvider) {
-=======
 				// default to run container mode if no Java provider found
-				if len(foundProviders) > 0 && !slices.Contains(foundProviders, javaProvider) {
+				if len(foundProviders) > 0 && !slices.Contains(foundProviders, util.JavaProvider) {
 					analyzeCmd.runLocal = false
 				}
 
@@ -216,8 +213,7 @@
 
 				// ******* RUN CONTAINERS ******
 				log.Info("--run-local set to false. Running analysis in container mode")
-				if len(foundProviders) > 0 && slices.Contains(foundProviders, dotnetFrameworkProvider) {
->>>>>>> 6a8b2645
+				if len(foundProviders) > 0 && slices.Contains(foundProviders, util.DotnetFrameworkProvider) {
 					log.Info(".Net framework provider found, running windows analysis. Otherwise, set --provider")
 
 					return analyzeCmd.analyzeDotnetFramework(ctx)
@@ -700,33 +696,29 @@
 	a.log.V(1).Info("created directory for provider settings", "dir", tempDir)
 	a.tempDirs = append(a.tempDirs, tempDir)
 
-	javaTargetPaths, err := a.walkJavaPathForTarget(a.input)
+	javaTargetPaths, err := kantraProvider.WalkJavaPathForTarget(a.log, a.isFileInput, a.input)
 	if err != nil {
 		// allow for duplicate incidents rather than failing analysis
 		a.log.Error(err, "error getting target subdir in Java project - some duplicate incidents may occur")
 	}
 
 	var provConfig []provider.Config
-<<<<<<< HEAD
 	_, depsFolders := a.getDepsFolders()
 	configInput := kantraProvider.ConfigInput{
-		IsFileInput:       a.isFileInput,
-		InputPath:         a.input,
-		OutputPath:        a.output,
-		MavenSettingsFile: a.mavenSettingsFile,
-		Log:               a.log,
-		Mode:              a.mode,
-		Port:              6734,
-		TmpDir:            tempDir,
-		JvmMaxMem:         Settings.JvmMaxMem,
-		DepsFolders:       depsFolders,
+		IsFileInput:             a.isFileInput,
+		InputPath:               a.input,
+		OutputPath:              a.output,
+		MavenSettingsFile:       a.mavenSettingsFile,
+		Log:                     a.log,
+		Mode:                    a.mode,
+		Port:                    6734,
+		TmpDir:                  tempDir,
+		JvmMaxMem:               Settings.JvmMaxMem,
+		DepsFolders:             depsFolders,
+		JavaExcludedTargetPaths: javaTargetPaths,
 	}
 	var builtinProvider = kantraProvider.BuiltinProvider{}
 	var config, _ = builtinProvider.GetConfigVolume(configInput)
-=======
-	var builtinProvider = BuiltinProvider{}
-	var config, _ = builtinProvider.GetConfigVolume(a, tempDir, javaTargetPaths)
->>>>>>> 6a8b2645
 	provConfig = append(provConfig, config)
 
 	settingsVols := map[string]string{
