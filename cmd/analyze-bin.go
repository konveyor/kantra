package cmd

import (
	"context"
	"encoding/json"
	"errors"
	"fmt"
	"io"
	"log"
	"os"
	"os/exec"
	"path/filepath"
	"regexp"
	"runtime"
	"sort"
	"strconv"
	"strings"
	"sync"
	"time"

	kantraProvider "github.com/konveyor-ecosystem/kantra/pkg/provider"
	"github.com/konveyor-ecosystem/kantra/pkg/util"

	"github.com/bombsimon/logrusr/v3"
	"github.com/go-logr/logr"
	"github.com/konveyor/analyzer-lsp/engine"
	"github.com/konveyor/analyzer-lsp/engine/labels"
	java "github.com/konveyor/analyzer-lsp/external-providers/java-external-provider/pkg/java_external_provider"
	"github.com/konveyor/analyzer-lsp/output/v1/konveyor"
	outputv1 "github.com/konveyor/analyzer-lsp/output/v1/konveyor"
	"github.com/konveyor/analyzer-lsp/parser"
	"github.com/konveyor/analyzer-lsp/progress"
	"github.com/konveyor/analyzer-lsp/provider"
	"github.com/konveyor/analyzer-lsp/provider/lib"
	"github.com/konveyor/analyzer-lsp/tracing"
	"github.com/sirupsen/logrus"
	"go.lsp.dev/uri"
	"go.opentelemetry.io/otel/attribute"
	"go.opentelemetry.io/otel/trace"
	"gopkg.in/yaml.v2"
)

type ConsoleHook struct {
	Level logrus.Level
	Log   logr.Logger
}

func (hook *ConsoleHook) Fire(entry *logrus.Entry) error {
	_, err := entry.String()
	if err != nil {
		return nil // Ignore the error
	}

	if entry.Data["logger"] == "process-rule" {
		hook.Log.Info("processing rule", "ruleID", entry.Data["ruleID"])
	}
	return nil
}

func (hook *ConsoleHook) Levels() []logrus.Level {
	return logrus.AllLevels
}

// renderProgressBar renders a visual progress bar to stderr
func renderProgressBar(percent int, current, total int, message string) {
	const barWidth = 25
	filled := (percent * barWidth) / 100
	if filled > barWidth {
		filled = barWidth
	}
	bar := strings.Repeat("█", filled) + strings.Repeat("░", barWidth-filled)

	// Truncate message if too long
	maxMessageLen := 40
	if len(message) > maxMessageLen {
		message = message[:maxMessageLen-3] + "..."
	}

	// Use \r to return to start of line and \033[K to clear to end of line
	fmt.Fprintf(os.Stderr, "\r\033[KProcessing rules %3d%% |%s| %d/%d  %s",
		percent, bar, current, total, message)
}

func (a *analyzeCommand) RunAnalysisContainerless(ctx context.Context) error {
	startTotal := time.Now()
<<<<<<< HEAD

	// Create a conditional logger that only outputs in --no-progress mode
	// In progress mode, operational messages are suppressed to avoid interfering with the progress bar
	var operationalLog logr.Logger
	if a.noProgress {
		operationalLog = a.log
	} else {
		operationalLog = logr.Discard()
	}

	operationalLog.Info("[TIMING] Containerless analysis starting")

	// Hide cursor at the very start if progress is enabled
	if !a.noProgress {
		fmt.Fprintf(os.Stderr, "\033[?25l")
		// Ensure cursor is shown at the end
		defer fmt.Fprintf(os.Stderr, "\033[?25h")
	}
=======
	a.log.V(1).Info("[TIMING] Containerless analysis starting")
>>>>>>> e07ec591

	err := a.ValidateContainerless(ctx)
	if err != nil {
		a.log.Error(err, "failed to validate flags")
		return err
	}

	if a.reqMap == nil {
		a.reqMap = make(map[string]string)
	}

	defer os.Remove(filepath.Join(a.output, "settings.json"))

	analysisLogFilePath := filepath.Join(a.output, "analysis.log")
	analysisLog, err := os.Create(analysisLogFilePath)
	if err != nil {
		return fmt.Errorf("failed creating provider log file at %s", analysisLogFilePath)
	}
	defer analysisLog.Close()

	// clean jdtls dirs after analysis
	defer func() {
		if err := a.cleanlsDirs(); err != nil {
			a.log.Error(err, "failed to clean language server directories")
		}
	}()

	// log output from analyzer to file
	logrusAnalyzerLog := logrus.New()
	logrusAnalyzerLog.SetOutput(analysisLog)
	logrusAnalyzerLog.SetFormatter(&logrus.TextFormatter{})
	logrusAnalyzerLog.SetLevel(logrus.Level(logLevel))

	// add log hook, print the rule processing to the console
	// but only if progress is disabled (to avoid interfering with progress bar)
	if a.noProgress {
		consoleHook := &ConsoleHook{Level: logrus.InfoLevel, Log: a.log}
		logrusAnalyzerLog.AddHook(consoleHook)
	}

	analyzeLog := logrusr.New(logrusAnalyzerLog)

	// log kantra errs to stderr
	logrusErrLog := logrus.New()
	logrusErrLog.SetOutput(os.Stderr)
	errLog := logrusr.New(logrusErrLog)

	// Detect if this is binary analysis based on file extension
	isBinaryAnalysis := false
	if a.isFileInput {
		ext := filepath.Ext(a.input)
		isBinaryAnalysis = (ext == util.JavaArchive || ext == util.WebArchive ||
			ext == util.EnterpriseArchive || ext == util.ClassFile)
	}

	if !a.noProgress {
		if isBinaryAnalysis {
			fmt.Fprintf(os.Stderr, "Running binary analysis...\n")
		} else {
			fmt.Fprintf(os.Stderr, "Running source analysis...\n")
		}
	}
	operationalLog.Info("running analysis")
	labelSelectors := a.getLabelSelector()

	selectors := []engine.RuleSelector{}
	if labelSelectors != "" {
		selector, err := labels.NewLabelSelector[*engine.RuleMeta](labelSelectors, nil)
		if err != nil {
			errLog.Error(err, "failed to create label selector from expression", "selector", labelSelectors)
			os.Exit(1)
		}
		selectors = append(selectors, selector)
	}

	var dependencyLabelSelector *labels.LabelSelector[*konveyor.Dep]
	depLabel := fmt.Sprintf("!%v=open-source", provider.DepSourceLabel)
	if !a.analyzeKnownLibraries {
		dependencyLabelSelector, err = labels.NewLabelSelector[*konveyor.Dep](depLabel, nil)
		if err != nil {
			errLog.Error(err, "failed to create label selector from expression", "selector", depLabel)
			os.Exit(1)
		}
	}

	err = a.setBinMapContainerless()
	if err != nil {
		a.log.Error(err, "unable to find kantra dependencies")
		os.Exit(1)
	}

	providers := map[string]provider.InternalProviderClient{}
	providerLocations := []string{}

<<<<<<< HEAD
	// Show decompiling message for binary analysis
	if !a.noProgress && isBinaryAnalysis {
		fmt.Fprintf(os.Stderr, "  Decompiling binary...\n")
	}

	startJavaProvider := time.Now()
	operationalLog.Info("[TIMING] Starting Java provider setup")
	javaProvider, javaLocations, additionalBuiltinConfigs, err := a.setupJavaProvider(ctx, analyzeLog, operationalLog)
=======
	startJavaProvider := time.Now()
	a.log.V(1).Info("[TIMING] Starting Java provider setup")
	javaProvider, javaLocations, additionalBuiltinConfigs, err := a.setupJavaProvider(ctx, analyzeLog)
>>>>>>> e07ec591
	if err != nil {
		errLog.Error(err, "unable to start Java provider")
		os.Exit(1)
	}
	providers[util.JavaProvider] = javaProvider
	providerLocations = append(providerLocations, javaLocations...)
<<<<<<< HEAD
	operationalLog.Info("[TIMING] Java provider setup complete", "duration_ms", time.Since(startJavaProvider).Milliseconds())

	// Show completion checkmark for binary decompilation
	if !a.noProgress && isBinaryAnalysis {
		fmt.Fprintf(os.Stderr, "  ✓ Decompiling complete\n")
	}
=======
	a.log.V(1).Info("[TIMING] Java provider setup complete", "duration_ms", time.Since(startJavaProvider).Milliseconds())
>>>>>>> e07ec591

	//scopes := []engine.Scope{}
	// Get Java target paths to exclude from builtin
	// Note: For binary files, skip this as decompilation happens in provider
	var javaTargetPaths []interface{}
	if !a.isFileInput {
		// Only walk target paths for source code analysis
		var err error
		javaTargetPaths, err = kantraProvider.WalkJavaPathForTarget(analyzeLog, a.isFileInput, a.input)
		if err != nil {
			// allow for duplicate incidents rather than failing analysis
			a.log.Error(err, "error getting target subdir in Java project - some duplicate incidents may occur")
		}
	} else {
		operationalLog.V(1).Info("skipping target directory walk for binary input (decompilation happens in provider)")
	}

	startBuiltinProvider := time.Now()
<<<<<<< HEAD
	operationalLog.Info("[TIMING] Starting builtin provider setup")
	builtinProvider, builtinLocations, err := a.setupBuiltinProvider(ctx, javaTargetPaths, additionalBuiltinConfigs, analyzeLog, operationalLog)
=======
	a.log.V(1).Info("[TIMING] Starting builtin provider setup")
	builtinProvider, builtinLocations, err := a.setupBuiltinProvider(ctx, javaTargetPaths, additionalBuiltinConfigs, analyzeLog)
>>>>>>> e07ec591
	if err != nil {
		errLog.Error(err, "unable to start builtin provider")
		os.Exit(1)
	}
	providers["builtin"] = builtinProvider
	providerLocations = append(providerLocations, builtinLocations...)
<<<<<<< HEAD
	operationalLog.Info("[TIMING] Builtin provider setup complete", "duration_ms", time.Since(startBuiltinProvider).Milliseconds())

	if !a.noProgress {
		// Build provider names dynamically from the providers map
		providerNames := make([]string, 0, len(providers))
		for name := range providers {
			providerNames = append(providerNames, name)
		}
		sort.Strings(providerNames) // Sort for consistent output
		fmt.Fprintf(os.Stderr, "  ✓ Initialized providers (%s)\n", strings.Join(providerNames, ", "))
	}
=======
	a.log.V(1).Info("[TIMING] Builtin provider setup complete", "duration_ms", time.Since(startBuiltinProvider).Milliseconds())
>>>>>>> e07ec591

	engineCtx, engineSpan := tracing.StartNewSpan(ctx, "rule-engine")
	//start up the rule eng
	eng := engine.CreateRuleEngine(engineCtx,
		10,
		analyzeLog,
		engine.WithContextLines(a.contextLines),
		engine.WithIncidentSelector(a.incidentSelector),
		engine.WithLocationPrefixes(providerLocations),
	)

	parser := parser.RuleParser{
		ProviderNameToClient: providers,
		Log:                  analyzeLog.WithName("parser"),
		NoDependencyRules:    a.noDepRules,
		DepLabelSelector:     dependencyLabelSelector,
	}

	ruleSets := []engine.RuleSet{}
	needProviders := map[string]provider.InternalProviderClient{}

	if a.enableDefaultRulesets {
		a.rules = append(a.rules, filepath.Join(a.kantraDir, RulesetsLocation))
	}

<<<<<<< HEAD
	if !a.noProgress {
		fmt.Fprintf(os.Stderr, "  ✓ Started rules engine\n")
	}

	startRuleLoading := time.Now()
	operationalLog.Info("[TIMING] Starting rule loading")
=======
	startRuleLoading := time.Now()
	a.log.V(1).Info("[TIMING] Starting rule loading")
>>>>>>> e07ec591
	for _, f := range a.rules {
		operationalLog.Info("parsing rules for analysis", "rules", f)

		internRuleSet, internNeedProviders, err := parser.LoadRules(f)
		if err != nil {
			a.log.Error(err, "unable to parse all the rules for ruleset", "file", f)
		}
		ruleSets = append(ruleSets, internRuleSet...)
		for k, v := range internNeedProviders {
			needProviders[k] = v
		}
	}
<<<<<<< HEAD
	operationalLog.Info("[TIMING] Rule loading complete", "duration_ms", time.Since(startRuleLoading).Milliseconds())
=======
	a.log.V(1).Info("[TIMING] Rule loading complete", "duration_ms", time.Since(startRuleLoading).Milliseconds())
>>>>>>> e07ec591

	// start dependency analysis for full analysis mode only
	wg := &sync.WaitGroup{}
	var depSpan trace.Span
	if a.mode == string(provider.FullAnalysisMode) {
		var depCtx context.Context
		depCtx, depSpan = tracing.StartNewSpan(ctx, "dep")
		wg.Add(1)

		operationalLog.Info("running dependency analysis")
		go a.DependencyOutputContainerless(depCtx, providers, "dependencies.yaml", wg)
	}

	// This will already wait
	startRuleExecution := time.Now()
<<<<<<< HEAD
	operationalLog.Info("[TIMING] Starting rule execution")
	operationalLog.Info("evaluating rules for violations. see analysis.log for more info")

	// Create progress reporter (or noop if disabled)
	var reporter progress.ProgressReporter
	var progressDone chan struct{}
	var progressCancel context.CancelFunc

	if !a.noProgress {
		// Create channel-based progress reporter
		var progressCtx context.Context
		progressCtx, progressCancel = context.WithCancel(ctx)
		defer progressCancel()
		channelReporter := progress.NewChannelReporter(progressCtx)
		reporter = channelReporter

		// Start goroutine to consume progress events and render progress bar
		progressDone = make(chan struct{})
		go func() {
			defer close(progressDone)

			// Track cumulative progress across all rulesets
			var cumulativeTotal int
			var completedFromPreviousRulesets int
			var lastRulesetTotal int
			var justPrintedLoadedRules bool

			for event := range channelReporter.Events() {
				switch event.Stage {
				case progress.StageProviderInit:
					// Skip provider init messages - we show them earlier
				case progress.StageRuleParsing:
					if event.Total > 0 {
						cumulativeTotal += event.Total
						fmt.Fprintf(os.Stderr, "  ✓ Loaded %d rules\n\n", cumulativeTotal)
						justPrintedLoadedRules = true
					}
				case progress.StageRuleExecution:
					if event.Total > 0 {
						// Initialize cumulativeTotal from first event if not set by rule parsing
						if cumulativeTotal == 0 {
							cumulativeTotal = event.Total
							fmt.Fprintf(os.Stderr, "  ✓ Loaded %d rules\n\n", cumulativeTotal)
							justPrintedLoadedRules = true
						}

						// Skip first progress bar render right after printing "Loaded rules"
						if justPrintedLoadedRules {
							justPrintedLoadedRules = false
							continue
						}

						// Detect if we've moved to a new ruleset
						// This happens when event.Total changes
						if lastRulesetTotal > 0 && event.Total != lastRulesetTotal {
							// We've moved to a new ruleset
							completedFromPreviousRulesets += lastRulesetTotal
						}
						lastRulesetTotal = event.Total

						// Calculate overall progress
						totalCompleted := completedFromPreviousRulesets + event.Current

						overallPercent := (totalCompleted * 100) / cumulativeTotal
						renderProgressBar(overallPercent, totalCompleted, cumulativeTotal, event.Message)
					} else if event.Total == 0 && cumulativeTotal > 0 {
						// Skip rendering if we get a zero-total event but we've already initialized
						// This prevents spurious escape sequences from being rendered
						continue
					}
				case progress.StageComplete:
					// Move to next line, keeping the progress bar visible
					fmt.Fprintf(os.Stderr, "\n\n")
					fmt.Fprintf(os.Stderr, "Analysis complete!\n")
				}
			}
		}()
	} else {
		// Use noop reporter when progress is disabled
		reporter = progress.NewNoopReporter()
	}

	// Run analysis with progress reporter
	rulesets := eng.RunRulesWithOptions(ctx, ruleSets, []engine.RunOption{
		engine.WithProgressReporter(reporter),
	}, selectors...)

	// Cancel progress context and wait for goroutine to finish
	if !a.noProgress {
		progressCancel()  // This closes the Events() channel
		<-progressDone    // Wait for goroutine to finish
	}

=======
	a.log.V(1).Info("[TIMING] Starting rule execution")
	a.log.Info("evaluating rules for violations. see analysis.log for more info")
	rulesets := eng.RunRules(ctx, ruleSets, selectors...)
>>>>>>> e07ec591
	engineSpan.End()
	wg.Wait()
	if depSpan != nil {
		depSpan.End()
	}
	eng.Stop()

	for _, provider := range needProviders {
		provider.Stop()
	}
<<<<<<< HEAD
	operationalLog.Info("[TIMING] Rule execution complete", "duration_ms", time.Since(startRuleExecution).Milliseconds())
=======
	a.log.V(1).Info("[TIMING] Rule execution complete", "duration_ms", time.Since(startRuleExecution).Milliseconds())
>>>>>>> e07ec591

	sort.SliceStable(rulesets, func(i, j int) bool {
		return rulesets[i].Name < rulesets[j].Name
	})

	// Write results out to CLI
	startWriting := time.Now()
<<<<<<< HEAD
	operationalLog.Info("[TIMING] Starting output writing")
	operationalLog.Info("writing analysis results to output", "output", a.output)
=======
	a.log.V(1).Info("[TIMING] Starting output writing")
	a.log.Info("writing analysis results to output", "output", a.output)
>>>>>>> e07ec591
	b, err := yaml.Marshal(rulesets)
	if err != nil {
		return err
	}

	err = os.WriteFile(filepath.Join(a.output, "output.yaml"), b, 0644)
	if err != nil {
		os.Exit(1) // Treat the error as a fatal error
	}

	err = a.CreateJSONOutput()
	if err != nil {
		a.log.Error(err, "failed to create json output file")
		return err
	}
<<<<<<< HEAD
	operationalLog.Info("[TIMING] Output writing complete", "duration_ms", time.Since(startWriting).Milliseconds())
=======
	a.log.V(1).Info("[TIMING] Output writing complete", "duration_ms", time.Since(startWriting).Milliseconds())
>>>>>>> e07ec591

	// Ensure analysis log is closed before creating static-report (needed for bulk on Windows)
	analysisLog.Close()

	startStaticReport := time.Now()
<<<<<<< HEAD
	operationalLog.Info("[TIMING] Starting static report generation")
	err = a.GenerateStaticReportContainerless(ctx, operationalLog)
=======
	a.log.V(1).Info("[TIMING] Starting static report generation")
	err = a.GenerateStaticReportContainerless(ctx)
>>>>>>> e07ec591
	if err != nil {
		a.log.Error(err, "failed to generate static report")
		return err
	}
<<<<<<< HEAD
	operationalLog.Info("[TIMING] Static report generation complete", "duration_ms", time.Since(startStaticReport).Milliseconds())

	// Print results summary (only in progress mode, not in --no-progress mode)
	if !a.noProgress {
		fmt.Fprintf(os.Stderr, "\nResults:\n")
		reportPath := filepath.Join(a.output, "static-report", "index.html")
		fmt.Fprintf(os.Stderr, "  Report: file://%s\n", reportPath)
		analysisLogPath := filepath.Join(a.output, "analysis.log")
		fmt.Fprintf(os.Stderr, "  Logs:   %s\n", analysisLogPath)
	}

	operationalLog.Info("[TIMING] Containerless analysis complete", "total_duration_ms", time.Since(startTotal).Milliseconds())
=======
	a.log.V(1).Info("[TIMING] Static report generation complete", "duration_ms", time.Since(startStaticReport).Milliseconds())

	a.log.V(1).Info("[TIMING] Containerless analysis complete", "total_duration_ms", time.Since(startTotal).Milliseconds())
>>>>>>> e07ec591
	return nil
}

func (a *analyzeCommand) ValidateContainerless(ctx context.Context) error {
	// validate input app is not the current dir
	// .metadata cannot initialize in the app root
	currentDir, err := os.Getwd()
	if err != nil {
		return err
	}
	if a.input == currentDir {
		return fmt.Errorf("input path %s cannot be the current directory", a.input)
	}

	// validate mvn and openjdk install
	_, mvnErr := exec.LookPath("mvn")
	if mvnErr != nil {
		return fmt.Errorf("%w cannot find requirement maven; ensure maven is installed", mvnErr)

	}
	cmd := exec.Command("java", "-version")
	output, err := cmd.CombinedOutput()
	if err != nil {
		return fmt.Errorf("%w cannot execute required command java; ensure java is installed", err)
	}
	if strings.Contains(string(output), "openjdk") {
		re := regexp.MustCompile(`openjdk version "(.*?)"`)
		match := re.FindStringSubmatch(string(output))
		jdkVersionStr := strings.Split(match[1], ".")
		jdkVersionInt, err := strconv.Atoi(jdkVersionStr[0])
		if err != nil {
			return fmt.Errorf("%w cannot parse java version", err)
		}
		if jdkVersionInt < 17 {
			return fmt.Errorf("cannot find requirement openjdk17+; ensure openjdk17+ is installed")
		}
	}
	if os.Getenv("JAVA_HOME") == "" {
		return fmt.Errorf("JAVA_HOME is not set; ensure JAVA_HOME is set")
	}

	// Validate .kantra in home directory and its content (containerless)
	requiredDirs := []string{a.kantraDir, filepath.Join(a.kantraDir, RulesetsLocation), filepath.Join(a.kantraDir, JavaBundlesLocation),
		filepath.Join(a.kantraDir, JDTLSBinLocation), filepath.Join(a.kantraDir, "fernflower.jar")}
	for _, path := range requiredDirs {
		if _, err := os.Stat(path); os.IsNotExist(err) {
			a.log.Error(err, "cannot open required path, ensure that container-less dependencies are installed")
			return err
		}
	}

	return nil
}

func (a *analyzeCommand) listLabelsContainerless(ctx context.Context) error {
	return a.fetchLabelsContainerless(ctx, a.listSources, a.listTargets, os.Stdout)
}

func (a *analyzeCommand) fetchLabelsContainerless(ctx context.Context, listSources, listTargets bool, out io.Writer) error {
	// reserved labels
	sourceLabel := outputv1.SourceTechnologyLabel
	targetLabel := outputv1.TargetTechnologyLabel

	if listSources {
		sourceSlice, err := a.walkRuleFilesForLabelsContainerless(sourceLabel)
		if err != nil {
			a.log.Error(err, "failed to read rule labels")
			return err
		}
		util.ListOptionsFromLabels(sourceSlice, sourceLabel, out)
		return nil
	}
	if listTargets {
		targetsSlice, err := a.walkRuleFilesForLabelsContainerless(targetLabel)
		if err != nil {
			a.log.Error(err, "failed to read rule labels")
			return err
		}
		util.ListOptionsFromLabels(targetsSlice, targetLabel, out)
		return nil
	}

	return nil
}

func (a *analyzeCommand) walkRuleFilesForLabelsContainerless(label string) ([]string, error) {
	labelsSlice := []string{}
	path := filepath.Join(a.kantraDir, RulesetsLocation)
	if _, err := os.Stat(path); os.IsNotExist(err) {
		a.log.Error(err, "cannot open provided path")
		return nil, err
	}
	err := filepath.WalkDir(path, util.WalkRuleSets(path, label, &labelsSlice))
	if err != nil {
		return nil, err
	}
	if len(a.rules) > 0 {
		for _, p := range a.rules {
			err := filepath.WalkDir(p, util.WalkRuleSets(p, label, &labelsSlice))
			if err != nil {
				return nil, err
			}
		}
	}
	return labelsSlice, nil
}

func (a *analyzeCommand) setKantraDir() error {
	var dir string
	var err error
	set := true
	reqs := []string{
		RulesetsLocation,
		"jdtls",
		"static-report",
	}
	// check current dir first for reqs
	dir, err = os.Getwd()
	if err != nil {
		return err
	}
	for _, v := range reqs {
		_, err := os.Stat(filepath.Join(dir, v))
		if err != nil {
			set = false
			a.log.V(7).Info("requirement not found in current dir. Checking $HOME/.kantra")
			break
		}
	}
	// all reqs found here
	if set {
		a.kantraDir = dir
		return nil
	}
	// fall back to $HOME/.kantra
	ops := runtime.GOOS
	if ops == "linux" {
		dir, set = os.LookupEnv("XDG_CONFIG_HOME")
	}
	if ops != "linux" || dir == "" || !set {
		// on Unix, including macOS, this returns the $HOME environment variable. On Windows, it returns %USERPROFILE%
		dir, err = os.UserHomeDir()
		if err != nil {
			return err
		}
	}
	a.kantraDir = filepath.Join(dir, ".kantra")
	return nil
}

func (a *analyzeCommand) setBinMapContainerless() error {
	a.reqMap["bundle"] = filepath.Join(a.kantraDir, JavaBundlesLocation)
	a.reqMap["jdtls"] = filepath.Join(a.kantraDir, JDTLSBinLocation)
	// validate
	for _, v := range a.reqMap {
		stat, err := os.Stat(v)
		if err != nil {
			return fmt.Errorf("%w failed to stat bin %s", err, v)
		}
		if stat.Mode().IsDir() {
			return fmt.Errorf("unable to find expected file at %s", v)
		}
	}
	return nil
}

func (a *analyzeCommand) makeBuiltinProviderConfig(excludedTargetPaths []interface{}) provider.Config {
	builtinConfig := provider.Config{
		Name: "builtin",
		InitConfig: []provider.InitConfig{
			{
				Location:               a.input,
				AnalysisMode:           provider.AnalysisMode(a.mode),
				ProviderSpecificConfig: map[string]interface{}{},
			},
		},
	}
	if len(excludedTargetPaths) > 0 {
		builtinConfig.InitConfig[0].ProviderSpecificConfig["excludedDirs"] = excludedTargetPaths
	}
	return builtinConfig
}

func (a *analyzeCommand) makeJavaProviderConfig() provider.Config {
	javaConfig := provider.Config{
		Name:       util.JavaProvider,
		BinaryPath: a.reqMap["jdtls"],
		InitConfig: []provider.InitConfig{
			{
				Location:     a.input,
				AnalysisMode: provider.AnalysisMode(a.mode),
				ProviderSpecificConfig: map[string]interface{}{
					"cleanExplodedBin":              true,
					"fernFlowerPath":                filepath.Join(a.kantraDir, "fernflower.jar"),
					"lspServerName":                 util.JavaProvider,
					"bundles":                       a.reqMap["bundle"],
					provider.LspServerPathConfigKey: a.reqMap["jdtls"],
					"depOpenSourceLabelsFile":       filepath.Join(a.kantraDir, "maven.default.index"),
					"mavenIndexPath":                filepath.Join(a.kantraDir),
					"disableMavenSearch":            a.disableMavenSearch,
					"gradleSourcesTaskFile":         filepath.Join(a.kantraDir, "task.gradle"),
				},
			},
		},
	}
	if a.mavenSettingsFile != "" {
		javaConfig.InitConfig[0].ProviderSpecificConfig["mavenSettingsFile"] = a.mavenSettingsFile
	}
	if Settings.JvmMaxMem != "" {
		javaConfig.InitConfig[0].ProviderSpecificConfig["jvmMaxMem"] = Settings.JvmMaxMem
	}
	return javaConfig
}

func (a *analyzeCommand) createProviderConfigsContainerless(excludedTargetPaths []interface{}) ([]provider.Config, error) {
	builtinConfig := a.makeBuiltinProviderConfig(excludedTargetPaths)
	javaConfig := a.makeJavaProviderConfig()

	provConfigs := []provider.Config{builtinConfig, javaConfig}

	for i := range provConfigs {
		// Set proxy to providers
		if a.httpProxy != "" || a.httpsProxy != "" {
			proxy := provider.Proxy{
				HTTPProxy:  a.httpProxy,
				HTTPSProxy: a.httpsProxy,
				NoProxy:    a.noProxy,
			}

			provConfigs[i].Proxy = &proxy
		}
		provConfigs[i].ContextLines = a.contextLines
	}

	jsonData, err := json.MarshalIndent(&provConfigs, "", "	")
	if err != nil {
		a.log.V(1).Error(err, "failed to marshal provider config")
		return nil, err
	}
	err = os.WriteFile(filepath.Join(a.output, "settings.json"), jsonData, os.ModePerm)
	if err != nil {
		a.log.V(1).Error(err,
			"failed to write provider config", "dir", a.output, "file", "settings.json")
		return nil, err
	}
	configs := a.setConfigsContainerless(provConfigs)
	return configs, nil
}

func (a *analyzeCommand) setConfigsContainerless(configs []provider.Config) []provider.Config {
	// we add builtin configs by default for all locations
	defaultBuiltinConfigs := []provider.InitConfig{}
	seenBuiltinConfigs := map[string]bool{}
	finalConfigs := []provider.Config{}
	for _, config := range configs {
		if config.Name != "builtin" {
			finalConfigs = append(finalConfigs, config)
		}
		for _, initConf := range config.InitConfig {
			builtinConf := provider.InitConfig{}
			_, ok := seenBuiltinConfigs[initConf.Location]
			if !ok {
				if initConf.Location != "" {
					if stat, err := os.Stat(initConf.Location); err == nil && stat.IsDir() {
						builtinLocation, err := filepath.Abs(initConf.Location)
						if err != nil {
							builtinLocation = initConf.Location
						}
						seenBuiltinConfigs[builtinLocation] = true
						builtinConf = provider.InitConfig{Location: builtinLocation}
						if config.Name == "builtin" {
							builtinConf.ProviderSpecificConfig = initConf.ProviderSpecificConfig
						}
						defaultBuiltinConfigs = append(defaultBuiltinConfigs, builtinConf)
					}
				}
			}
			//builtin config that already has location as other prov configs
			if config.Name == "builtin" && ok {
				builtinConf.ProviderSpecificConfig = initConf.ProviderSpecificConfig
				for i, c := range defaultBuiltinConfigs {
					if initConf.Location == c.Location {
						defaultBuiltinConfigs[i] = initConf
					}
				}
			}
		}
	}

	finalConfigs = append(finalConfigs, provider.Config{
		Name:       "builtin",
		InitConfig: defaultBuiltinConfigs,
	})

	return finalConfigs
}

func (a *analyzeCommand) setBuiltinProvider(config provider.Config, analysisLog logr.Logger, operationalLog logr.Logger) (provider.InternalProviderClient, error) {
	operationalLog.Info("setting provider from provider config", "provider", config.Name)
	config.ContextLines = a.contextLines

	// IF analysis mode is set from the CLI, then we will override this for each init config
	if a.mode != "" {
		inits := []provider.InitConfig{}
		for _, i := range config.InitConfig {
			i.AnalysisMode = provider.AnalysisMode(a.mode)
			inits = append(inits, i)
		}
		config.InitConfig = inits
	}

	prov, err := lib.GetProviderClient(config, analysisLog)
	if err != nil {
		a.log.Error(err, "failed to create builtin provider")
		return nil, err
	}

	return prov, nil
}

func (a *analyzeCommand) setJavaProvider(config provider.Config, analysisLog logr.Logger, operationalLog logr.Logger) provider.InternalProviderClient {
	operationalLog.Info("setting provider from provider config", "provider", config.Name)
	config.ContextLines = a.contextLines

	// If analysis mode is set from the CLI, then we will override this for each init config
	if a.mode != "" {
		inits := []provider.InitConfig{}
		for _, i := range config.InitConfig {
			i.AnalysisMode = provider.AnalysisMode(a.mode)
			inits = append(inits, i)
		}
		config.InitConfig = inits
	}

	return java.NewJavaProvider(analysisLog, "java", a.contextLines, config)
}

func (a *analyzeCommand) setupJavaProvider(ctx context.Context, analysisLog logr.Logger, operationalLog logr.Logger) (provider.InternalProviderClient, []string, []provider.InitConfig, error) {
	javaConfig := a.makeJavaProviderConfig()
	if a.httpProxy != "" || a.httpsProxy != "" {
		proxy := provider.Proxy{
			HTTPProxy:  a.httpProxy,
			HTTPSProxy: a.httpsProxy,
			NoProxy:    a.noProxy,
		}
		javaConfig.Proxy = &proxy
	}
	javaConfig.ContextLines = a.contextLines

	providerLocations := []string{}
	for _, ind := range javaConfig.InitConfig {
		providerLocations = append(providerLocations, ind.Location)
	}

	javaProvider := a.setJavaProvider(javaConfig, analysisLog, operationalLog)

	operationalLog.Info("starting provider", "provider", util.JavaProvider)
	initCtx, initSpan := tracing.StartNewSpan(ctx, "init",
		attribute.Key("provider").String(util.JavaProvider))
	additionalBuiltinConfs, err := javaProvider.ProviderInit(initCtx, nil)
	if err != nil {
		a.log.Error(err, "unable to init the providers", "provider", util.JavaProvider)
		initSpan.End()
		return nil, nil, nil, err
	}
	initSpan.End()

	return javaProvider, providerLocations, additionalBuiltinConfs, nil
}

func (a *analyzeCommand) setupBuiltinProvider(ctx context.Context, excludedTargetPaths []interface{}, additionalConfigs []provider.InitConfig, analysisLog logr.Logger, operationalLog logr.Logger) (provider.InternalProviderClient, []string, error) {
	operationalLog.Info("setting up builtin provider")
	builtinConfig := a.makeBuiltinProviderConfig(excludedTargetPaths)

	// Set proxy if configured
	if a.httpProxy != "" || a.httpsProxy != "" {
		proxy := provider.Proxy{
			HTTPProxy:  a.httpProxy,
			HTTPSProxy: a.httpsProxy,
			NoProxy:    a.noProxy,
		}
		builtinConfig.Proxy = &proxy
	}
	builtinConfig.ContextLines = a.contextLines

	providerLocations := []string{}
	for _, ind := range builtinConfig.InitConfig {
		providerLocations = append(providerLocations, ind.Location)
	}

	builtinProvider, err := a.setBuiltinProvider(builtinConfig, analysisLog, operationalLog)
	if err != nil {
		return nil, nil, err
	}

	operationalLog.Info("starting provider", "provider", "builtin")
	if _, err := builtinProvider.ProviderInit(ctx, additionalConfigs); err != nil {
		a.log.Error(err, "unable to init the builtin provider")
		return nil, nil, err
	}

	return builtinProvider, providerLocations, nil
}

func (a *analyzeCommand) setInternalProviders(finalConfigs []provider.Config, analysisLog logr.Logger) (map[string]provider.InternalProviderClient, []string) {
	providers := map[string]provider.InternalProviderClient{}
	providerLocations := []string{}

	for _, config := range finalConfigs {
		for _, ind := range config.InitConfig {
			providerLocations = append(providerLocations, ind.Location)
		}

		var prov provider.InternalProviderClient
		var err error

		// only create java and builtin providers
		if config.Name == util.JavaProvider {
			prov = a.setJavaProvider(config, analysisLog, logr.Discard())
		} else if config.Name == "builtin" {
			prov, err = a.setBuiltinProvider(config, analysisLog, logr.Discard())
			if err != nil {
				os.Exit(1)
			}
		}
		providers[config.Name] = prov
	}
	return providers, providerLocations
}

func (a *analyzeCommand) startProvidersContainerless(ctx context.Context, needProviders map[string]provider.InternalProviderClient) error {
	// Now that we have all the providers, we need to start them.
	additionalBuiltinConfigs := []provider.InitConfig{}
	for name, provider := range needProviders {
		a.log.Info("starting provider", "provider", name)
		switch name {
		// other providers can return additional configs for the builtin provider
		// therefore, we initiate builtin provider separately at the end
		case "builtin":
			continue
		default:
			initCtx, initSpan := tracing.StartNewSpan(ctx, "init",
				attribute.Key("provider").String(name))
			additionalBuiltinConfs, err := provider.ProviderInit(initCtx, nil)
			if err != nil {
				a.log.Error(err, "unable to init the providers", "provider", name)
				os.Exit(1)
			}
			if additionalBuiltinConfs != nil {
				additionalBuiltinConfigs = append(additionalBuiltinConfigs, additionalBuiltinConfs...)
			}
			initSpan.End()
		}
	}

	if builtinClient, ok := needProviders["builtin"]; ok {
		if _, err := builtinClient.ProviderInit(ctx, additionalBuiltinConfigs); err != nil {
			return err
		}
	}
	return nil
}

func (a *analyzeCommand) DependencyOutputContainerless(ctx context.Context, providers map[string]provider.InternalProviderClient, depOutputFile string, wg *sync.WaitGroup) {
	defer wg.Done()
	var depsFlat []konveyor.DepsFlatItem
	var depsTree []konveyor.DepsTreeItem
	var err error

	for _, prov := range providers {
		deps, err := prov.GetDependencies(ctx)
		if err != nil {
			a.log.Error(err, "failed to get list of dependencies for provider", "provider", "java")
		}
		for u, ds := range deps {
			newDeps := ds
			depsFlat = append(depsFlat, konveyor.DepsFlatItem{
				Provider:     "java",
				FileURI:      string(u),
				Dependencies: newDeps,
			})
		}

		if depsFlat == nil && depsTree == nil {
			a.log.V(4).Info("did not get dependencies from all given providers")
			return
		}
	}

	var by []byte
	// Sort depsFlat
	sort.SliceStable(depsFlat, func(i, j int) bool {
		if depsFlat[i].Provider == depsFlat[j].Provider {
			return depsFlat[i].FileURI < depsFlat[j].FileURI
		} else {
			return depsFlat[i].Provider < depsFlat[j].Provider
		}
	})

	by, err = yaml.Marshal(depsFlat)
	if err != nil {
		a.log.Error(err, "failed to marshal dependency data as yaml")
		return
	}

	err = os.WriteFile(filepath.Join(a.output, depOutputFile), by, 0644)
	if err != nil {
		a.log.Error(err, "failed to write dependencies to output file", "file", depOutputFile)
		return
	}

}

func (a *analyzeCommand) buildStaticReportFile(ctx context.Context, staticReportPath string, depsErr bool) error {
	// Prepare report args list with single input analysis
	applicationNames := []string{filepath.Base(a.input)}
	outputAnalyses := []string{filepath.Join(a.output, "output.yaml")}
	outputDeps := []string{filepath.Join(a.output, "dependencies.yaml")}
	outputJSPath := filepath.Join(staticReportPath, "output.js")

	if a.bulk {
		// Scan all available analysis output files to be reported
		applicationNames = nil
		outputAnalyses = nil
		outputDeps = nil
		outputFiles, err := filepath.Glob(filepath.Join(a.output, "output.yaml.*"))
		if err != nil {
			return err
		}
		for i := range outputFiles {
			outputName := filepath.Base(outputFiles[i])
			applicationName := strings.SplitN(outputName, "output.yaml.", 2)[1]
			applicationNames = append(applicationNames, applicationName)
			outputAnalyses = append(outputAnalyses, outputFiles[i])
			deps := fmt.Sprintf("%s.%s", filepath.Join(a.output, "dependencies.yaml"), applicationName)
			// If deps for given application are missing, empty the deps path allowing skip it in static-report
			if _, err := os.Stat(deps); errors.Is(err, os.ErrNotExist) {
				deps = ""
			}
			outputDeps = append(outputDeps, deps)
		}

	}

	if depsErr {
		outputDeps = []string{}
	}
	// create output.js file from analysis output.yaml
	apps, err := validateFlags(outputAnalyses, applicationNames, outputDeps, a.log)
	if err != nil {
		log.Fatalln("failed to validate flags", err)
	}

	err = loadApplications(apps)
	if err != nil {
		log.Fatalln("failed to load report data from analysis output", err)
	}

	err = generateJSBundle(apps, outputJSPath, a.log)
	if err != nil {
		log.Fatalln("failed to generate output.js file from template", err)
	}

	return nil
}

func (a *analyzeCommand) buildStaticReportOutput(ctx context.Context, log *os.File) error {
	outputFolderSrcPath := filepath.Join(a.kantraDir, "static-report")
	outputFolderDestPath := filepath.Join(a.output, "static-report")

	//copy static report files to output folder
	err := util.CopyFolderContents(outputFolderSrcPath, outputFolderDestPath)
	if err != nil {
		return err
	}
	return nil
}

func (a *analyzeCommand) GenerateStaticReportContainerless(ctx context.Context, operationalLog logr.Logger) error {
	if a.skipStaticReport {
		return nil
	}
	operationalLog.Info("generating static report")
	staticReportLogFilePath := filepath.Join(a.output, "static-report.log")
	staticReportLog, err := os.Create(staticReportLogFilePath)
	if err != nil {
		return fmt.Errorf("failed creating provider log file at %s", staticReportLogFilePath)
	}
	defer staticReportLog.Close()

	// it's possible for dependency analysis to fail
	// in this case we still want to generate a static report for successful source analysis
	_, noDepFileErr := os.Stat(filepath.Join(a.output, "dependencies.yaml"))
	if errors.Is(noDepFileErr, os.ErrNotExist) {
		operationalLog.Info("unable to get dependency output in static report. generating static report from source analysis only")

		// some other err
	} else if noDepFileErr != nil && !errors.Is(noDepFileErr, os.ErrNotExist) {
		return noDepFileErr
	}

	if a.bulk {
		a.moveResults()
	}

	staticReportAnalyzePath := filepath.Join(a.kantraDir, "static-report")
	err = a.buildStaticReportFile(ctx, staticReportAnalyzePath, errors.Is(noDepFileErr, os.ErrNotExist))
	if err != nil {
		return err
	}
	err = a.buildStaticReportOutput(ctx, staticReportLog)
	if err != nil {
		return err
	}
	uri := uri.File(filepath.Join(a.output, "static-report", "index.html"))
	operationalLog.Info("Static report created. Access it at this URL:", "URL", string(uri))

	return nil
}<|MERGE_RESOLUTION|>--- conflicted
+++ resolved
@@ -83,7 +83,6 @@
 
 func (a *analyzeCommand) RunAnalysisContainerless(ctx context.Context) error {
 	startTotal := time.Now()
-<<<<<<< HEAD
 
 	// Create a conditional logger that only outputs in --no-progress mode
 	// In progress mode, operational messages are suppressed to avoid interfering with the progress bar
@@ -102,9 +101,6 @@
 		// Ensure cursor is shown at the end
 		defer fmt.Fprintf(os.Stderr, "\033[?25h")
 	}
-=======
-	a.log.V(1).Info("[TIMING] Containerless analysis starting")
->>>>>>> e07ec591
 
 	err := a.ValidateContainerless(ctx)
 	if err != nil {
@@ -199,7 +195,6 @@
 	providers := map[string]provider.InternalProviderClient{}
 	providerLocations := []string{}
 
-<<<<<<< HEAD
 	// Show decompiling message for binary analysis
 	if !a.noProgress && isBinaryAnalysis {
 		fmt.Fprintf(os.Stderr, "  Decompiling binary...\n")
@@ -208,29 +203,19 @@
 	startJavaProvider := time.Now()
 	operationalLog.Info("[TIMING] Starting Java provider setup")
 	javaProvider, javaLocations, additionalBuiltinConfigs, err := a.setupJavaProvider(ctx, analyzeLog, operationalLog)
-=======
-	startJavaProvider := time.Now()
-	a.log.V(1).Info("[TIMING] Starting Java provider setup")
-	javaProvider, javaLocations, additionalBuiltinConfigs, err := a.setupJavaProvider(ctx, analyzeLog)
->>>>>>> e07ec591
 	if err != nil {
 		errLog.Error(err, "unable to start Java provider")
 		os.Exit(1)
 	}
 	providers[util.JavaProvider] = javaProvider
 	providerLocations = append(providerLocations, javaLocations...)
-<<<<<<< HEAD
 	operationalLog.Info("[TIMING] Java provider setup complete", "duration_ms", time.Since(startJavaProvider).Milliseconds())
 
 	// Show completion checkmark for binary decompilation
 	if !a.noProgress && isBinaryAnalysis {
 		fmt.Fprintf(os.Stderr, "  ✓ Decompiling complete\n")
 	}
-=======
-	a.log.V(1).Info("[TIMING] Java provider setup complete", "duration_ms", time.Since(startJavaProvider).Milliseconds())
->>>>>>> e07ec591
-
-	//scopes := []engine.Scope{}
+
 	// Get Java target paths to exclude from builtin
 	// Note: For binary files, skip this as decompilation happens in provider
 	var javaTargetPaths []interface{}
@@ -247,20 +232,14 @@
 	}
 
 	startBuiltinProvider := time.Now()
-<<<<<<< HEAD
 	operationalLog.Info("[TIMING] Starting builtin provider setup")
 	builtinProvider, builtinLocations, err := a.setupBuiltinProvider(ctx, javaTargetPaths, additionalBuiltinConfigs, analyzeLog, operationalLog)
-=======
-	a.log.V(1).Info("[TIMING] Starting builtin provider setup")
-	builtinProvider, builtinLocations, err := a.setupBuiltinProvider(ctx, javaTargetPaths, additionalBuiltinConfigs, analyzeLog)
->>>>>>> e07ec591
 	if err != nil {
 		errLog.Error(err, "unable to start builtin provider")
 		os.Exit(1)
 	}
 	providers["builtin"] = builtinProvider
 	providerLocations = append(providerLocations, builtinLocations...)
-<<<<<<< HEAD
 	operationalLog.Info("[TIMING] Builtin provider setup complete", "duration_ms", time.Since(startBuiltinProvider).Milliseconds())
 
 	if !a.noProgress {
@@ -272,9 +251,6 @@
 		sort.Strings(providerNames) // Sort for consistent output
 		fmt.Fprintf(os.Stderr, "  ✓ Initialized providers (%s)\n", strings.Join(providerNames, ", "))
 	}
-=======
-	a.log.V(1).Info("[TIMING] Builtin provider setup complete", "duration_ms", time.Since(startBuiltinProvider).Milliseconds())
->>>>>>> e07ec591
 
 	engineCtx, engineSpan := tracing.StartNewSpan(ctx, "rule-engine")
 	//start up the rule eng
@@ -300,17 +276,12 @@
 		a.rules = append(a.rules, filepath.Join(a.kantraDir, RulesetsLocation))
 	}
 
-<<<<<<< HEAD
 	if !a.noProgress {
 		fmt.Fprintf(os.Stderr, "  ✓ Started rules engine\n")
 	}
 
 	startRuleLoading := time.Now()
 	operationalLog.Info("[TIMING] Starting rule loading")
-=======
-	startRuleLoading := time.Now()
-	a.log.V(1).Info("[TIMING] Starting rule loading")
->>>>>>> e07ec591
 	for _, f := range a.rules {
 		operationalLog.Info("parsing rules for analysis", "rules", f)
 
@@ -323,11 +294,7 @@
 			needProviders[k] = v
 		}
 	}
-<<<<<<< HEAD
 	operationalLog.Info("[TIMING] Rule loading complete", "duration_ms", time.Since(startRuleLoading).Milliseconds())
-=======
-	a.log.V(1).Info("[TIMING] Rule loading complete", "duration_ms", time.Since(startRuleLoading).Milliseconds())
->>>>>>> e07ec591
 
 	// start dependency analysis for full analysis mode only
 	wg := &sync.WaitGroup{}
@@ -343,7 +310,6 @@
 
 	// This will already wait
 	startRuleExecution := time.Now()
-<<<<<<< HEAD
 	operationalLog.Info("[TIMING] Starting rule execution")
 	operationalLog.Info("evaluating rules for violations. see analysis.log for more info")
 
@@ -437,11 +403,6 @@
 		<-progressDone    // Wait for goroutine to finish
 	}
 
-=======
-	a.log.V(1).Info("[TIMING] Starting rule execution")
-	a.log.Info("evaluating rules for violations. see analysis.log for more info")
-	rulesets := eng.RunRules(ctx, ruleSets, selectors...)
->>>>>>> e07ec591
 	engineSpan.End()
 	wg.Wait()
 	if depSpan != nil {
@@ -452,11 +413,7 @@
 	for _, provider := range needProviders {
 		provider.Stop()
 	}
-<<<<<<< HEAD
 	operationalLog.Info("[TIMING] Rule execution complete", "duration_ms", time.Since(startRuleExecution).Milliseconds())
-=======
-	a.log.V(1).Info("[TIMING] Rule execution complete", "duration_ms", time.Since(startRuleExecution).Milliseconds())
->>>>>>> e07ec591
 
 	sort.SliceStable(rulesets, func(i, j int) bool {
 		return rulesets[i].Name < rulesets[j].Name
@@ -464,13 +421,8 @@
 
 	// Write results out to CLI
 	startWriting := time.Now()
-<<<<<<< HEAD
 	operationalLog.Info("[TIMING] Starting output writing")
 	operationalLog.Info("writing analysis results to output", "output", a.output)
-=======
-	a.log.V(1).Info("[TIMING] Starting output writing")
-	a.log.Info("writing analysis results to output", "output", a.output)
->>>>>>> e07ec591
 	b, err := yaml.Marshal(rulesets)
 	if err != nil {
 		return err
@@ -486,28 +438,18 @@
 		a.log.Error(err, "failed to create json output file")
 		return err
 	}
-<<<<<<< HEAD
 	operationalLog.Info("[TIMING] Output writing complete", "duration_ms", time.Since(startWriting).Milliseconds())
-=======
-	a.log.V(1).Info("[TIMING] Output writing complete", "duration_ms", time.Since(startWriting).Milliseconds())
->>>>>>> e07ec591
 
 	// Ensure analysis log is closed before creating static-report (needed for bulk on Windows)
 	analysisLog.Close()
 
 	startStaticReport := time.Now()
-<<<<<<< HEAD
 	operationalLog.Info("[TIMING] Starting static report generation")
 	err = a.GenerateStaticReportContainerless(ctx, operationalLog)
-=======
-	a.log.V(1).Info("[TIMING] Starting static report generation")
-	err = a.GenerateStaticReportContainerless(ctx)
->>>>>>> e07ec591
 	if err != nil {
 		a.log.Error(err, "failed to generate static report")
 		return err
 	}
-<<<<<<< HEAD
 	operationalLog.Info("[TIMING] Static report generation complete", "duration_ms", time.Since(startStaticReport).Milliseconds())
 
 	// Print results summary (only in progress mode, not in --no-progress mode)
@@ -520,11 +462,6 @@
 	}
 
 	operationalLog.Info("[TIMING] Containerless analysis complete", "total_duration_ms", time.Since(startTotal).Milliseconds())
-=======
-	a.log.V(1).Info("[TIMING] Static report generation complete", "duration_ms", time.Since(startStaticReport).Milliseconds())
-
-	a.log.V(1).Info("[TIMING] Containerless analysis complete", "total_duration_ms", time.Since(startTotal).Milliseconds())
->>>>>>> e07ec591
 	return nil
 }
 
