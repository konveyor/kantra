package cmd

import (
	"context"
<<<<<<< HEAD
=======
	"fmt"
>>>>>>> c0150b25
	"os"
	"path/filepath"
	"reflect"
	"strings"
	"testing"
<<<<<<< HEAD

	"github.com/bombsimon/logrusr/v3"
	"github.com/sirupsen/logrus"
=======
	"time"

	"github.com/go-logr/logr"
	kantraProvider "github.com/konveyor-ecosystem/kantra/pkg/provider"
	"github.com/konveyor-ecosystem/kantra/pkg/util"
>>>>>>> c0150b25
)

func Test_analyzeCommand_validateRulesPath(t *testing.T) {
	log := logr.Discard()

	tests := []struct {
		name      string
		setupFunc func() (string, func(), error)
		wantErr   bool
		errMsg    string
	}{
		{
			name: "non-existent path should return error",
			setupFunc: func() (string, func(), error) {
				return "/non/existent/path", func() {}, nil
			},
			wantErr: true,
			errMsg:  "no such file or directory",
		},
		{
			name: "file with .yaml extension should pass",
			setupFunc: func() (string, func(), error) {
				tmpDir, err := os.MkdirTemp("", "test-rules-")
				if err != nil {
					return "", nil, err
				}
				filePath := filepath.Join(tmpDir, "test.yaml")
				err = os.WriteFile(filePath, []byte("test: value"), 0644)
				if err != nil {
					os.RemoveAll(tmpDir)
					return "", nil, err
				}
				return filePath, func() { os.RemoveAll(tmpDir) }, nil
			},
			wantErr: false,
		},
		{
			name: "file with .yml extension should pass",
			setupFunc: func() (string, func(), error) {
				tmpDir, err := os.MkdirTemp("", "test-rules-")
				if err != nil {
					return "", nil, err
				}
				filePath := filepath.Join(tmpDir, "test.yml")
				err = os.WriteFile(filePath, []byte("test: value"), 0644)
				if err != nil {
					os.RemoveAll(tmpDir)
					return "", nil, err
				}
				return filePath, func() { os.RemoveAll(tmpDir) }, nil
			},
			wantErr: false,
		},
		{
			name: "xml file extension should not return error but log warning",
			setupFunc: func() (string, func(), error) {
				tmpDir, err := os.MkdirTemp("", "test-rules-")
				if err != nil {
					return "", nil, err
				}
				filePath := filepath.Join(tmpDir, "test.xml")
				err = os.WriteFile(filePath, []byte("test content"), 0644)
				if err != nil {
					os.RemoveAll(tmpDir)
					return "", nil, err
				}
				return filePath, func() { os.RemoveAll(tmpDir) }, nil
			},
			wantErr: false,
		},
		{
			name: "directory with only YAML files should pass",
			setupFunc: func() (string, func(), error) {
				tmpDir, err := os.MkdirTemp("", "test-rules-")
				if err != nil {
					return "", nil, err
				}

				files := []string{"rule1.yaml", "rule2.yml", "nested/rule3.yaml"}
				for _, file := range files {
					filePath := filepath.Join(tmpDir, file)
					dir := filepath.Dir(filePath)
					if dir != tmpDir {
						err = os.MkdirAll(dir, 0755)
						if err != nil {
							os.RemoveAll(tmpDir)
							return "", nil, err
						}
					}
					err = os.WriteFile(filePath, []byte("rule: test"), 0644)
					if err != nil {
						os.RemoveAll(tmpDir)
						return "", nil, err
					}
				}
				return tmpDir, func() { os.RemoveAll(tmpDir) }, nil
			},
			wantErr: false,
		},
		{
			name: "directory with mixed file types should not return error but log warnings",
			setupFunc: func() (string, func(), error) {
				tmpDir, err := os.MkdirTemp("", "test-rules-")
				if err != nil {
					return "", nil, err
				}

				files := map[string]string{
					"rule1.yaml":         "rule: test",
					"rule2.yml":          "rule: test",
					"readme.xml":         "This is a readme",
					"nested/rule3.yaml":  "rule: nested",
					"nested/invalid.xml": "<root></root>",
				}
				for file, content := range files {
					filePath := filepath.Join(tmpDir, file)
					dir := filepath.Dir(filePath)
					if dir != tmpDir {
						err = os.MkdirAll(dir, 0755)
						if err != nil {
							os.RemoveAll(tmpDir)
							return "", nil, err
						}
					}
					err = os.WriteFile(filePath, []byte(content), 0644)
					if err != nil {
						os.RemoveAll(tmpDir)
						return "", nil, err
					}
				}
				return tmpDir, func() { os.RemoveAll(tmpDir) }, nil
			},
			wantErr: false,
		},
		{
			name: "empty directory should pass",
			setupFunc: func() (string, func(), error) {
				tmpDir, err := os.MkdirTemp("", "test-rules-")
				if err != nil {
					return "", nil, err
				}
				return tmpDir, func() { os.RemoveAll(tmpDir) }, nil
			},
			wantErr: false,
		},
		{
			name: "empty string path should return error",
			setupFunc: func() (string, func(), error) {
				return "", func() {}, nil
			},
			wantErr: true,
			errMsg:  "no such file or directory",
		},
		{
			name: "file with no extension should not return error but log warning",
			setupFunc: func() (string, func(), error) {
				tmpDir, err := os.MkdirTemp("", "test-rules-")
				if err != nil {
					return "", nil, err
				}
				filePath := filepath.Join(tmpDir, "rulefile")
				err = os.WriteFile(filePath, []byte("rule: test"), 0644)
				if err != nil {
					os.RemoveAll(tmpDir)
					return "", nil, err
				}
				return filePath, func() { os.RemoveAll(tmpDir) }, nil
			},
			wantErr: false,
		},
		{
			name: "uppercase YAML extension should pass",
			setupFunc: func() (string, func(), error) {
				tmpDir, err := os.MkdirTemp("", "test-rules-")
				if err != nil {
					return "", nil, err
				}
				filePath := filepath.Join(tmpDir, "test.YAML")
				err = os.WriteFile(filePath, []byte("rule: test"), 0644)
				if err != nil {
					os.RemoveAll(tmpDir)
					return "", nil, err
				}
				return filePath, func() { os.RemoveAll(tmpDir) }, nil
			},
			wantErr: false,
		},
		{
			name: "very deep nested directory should pass",
			setupFunc: func() (string, func(), error) {
				tmpDir, err := os.MkdirTemp("", "test-rules-")
				if err != nil {
					return "", nil, err
				}
				deepPath := tmpDir
				for i := 0; i < 10; i++ {
					deepPath = filepath.Join(deepPath, fmt.Sprintf("level%d", i))
				}
				err = os.MkdirAll(deepPath, 0755)
				if err != nil {
					os.RemoveAll(tmpDir)
					return "", nil, err
				}

				filePath := filepath.Join(deepPath, "deep.yaml")
				err = os.WriteFile(filePath, []byte("rule: deep"), 0644)
				if err != nil {
					os.RemoveAll(tmpDir)
					return "", nil, err
				}
				return tmpDir, func() { os.RemoveAll(tmpDir) }, nil
			},
			wantErr: false,
		},
		{
			name: "relative path should work",
			setupFunc: func() (string, func(), error) {
				relDir := "test-rules-rel"
				err := os.MkdirAll(relDir, 0755)
				if err != nil {
					return "", nil, err
				}

				filePath := filepath.Join(relDir, "test.yaml")
				err = os.WriteFile(filePath, []byte("rule: test"), 0644)
				if err != nil {
					os.RemoveAll(relDir)
					return "", nil, err
				}
				return relDir, func() { os.RemoveAll(relDir) }, nil
			},
			wantErr: false,
		},
	}

	for _, tt := range tests {
		t.Run(tt.name, func(t *testing.T) {
			rulePath, cleanup, err := tt.setupFunc()
			if err != nil {
				t.Fatalf("Failed to setup test: %v", err)
			}
			defer cleanup()

			a := &analyzeCommand{}
			a.log = log
			err = a.validateRulesPath(rulePath)

			if tt.wantErr {
				if err == nil {
					t.Errorf("validateRulesPath() expected error but got none")
				} else if tt.errMsg != "" && !contains(err.Error(), tt.errMsg) {
					t.Errorf("validateRulesPath() error = %v, expected to contain %v", err, tt.errMsg)
				}
			} else {
				if err != nil {
					t.Errorf("validateRulesPath() unexpected error = %v", err)
				}
			}
		})
	}
}

// Helper function to check if a string contains a substring
func contains(s, substr string) bool {
	return strings.Contains(s, substr)
}

func Test_analyzeCommand_getLabelSelectorArgs(t *testing.T) {
	tests := []struct {
		name          string
		labelSelector string
		sources       []string
		targets       []string
		want          string
	}{
		{
			name: "neither sources nor targets must not create label selector",
		},
		{
			name:    "one target specified, return target and default labels",
			targets: []string{"test"},
			want:    "(konveyor.io/target=test) || (discovery)",
		},
		{
			name:    "one source specified, return source and default labels",
			sources: []string{"test"},
			want:    "(konveyor.io/source=test) || (discovery)",
		},
		{
			name:    "one source & one target specified, return source, target and default labels",
			sources: []string{"test"},
			targets: []string{"test"},
			want:    "((konveyor.io/target=test) && (konveyor.io/source=test)) || (discovery)",
		},
		{
			name:    "multiple sources specified, OR them all with default labels",
			sources: []string{"t1", "t2"},
			want:    "(konveyor.io/source=t1 || konveyor.io/source=t2) || (discovery)",
		},
		{
			name:    "multiple targets specified, OR them all with default labels",
			targets: []string{"t1", "t2"},
			want:    "(konveyor.io/target=t1 || konveyor.io/target=t2) || (discovery)",
		},
		{
			name:    "multiple sources & targets specified, OR them within each other, AND result with catch-all source label, finally OR with default labels",
			targets: []string{"t1", "t2"},
			sources: []string{"t1", "t2"},
			want:    "((konveyor.io/target=t1 || konveyor.io/target=t2) && (konveyor.io/source=t1 || konveyor.io/source=t2)) || (discovery)",
		},
		{
			name:          "return the labelSelector when specified",
			labelSelector: "example.io/target=foo",
			want:          "example.io/target=foo",
		},
		{
			name:          "labelSelector should win",
			targets:       []string{"t1", "t2"},
			sources:       []string{"t1", "t2"},
			labelSelector: "example.io/target=foo",
			want:          "example.io/target=foo",
		},
		{
			name:          "multiple sources & targets specified, OR them within each other, AND result with catch-all source label, finally OR with default labels",
			targets:       []string{"t1", "t2"},
			sources:       []string{"t1", "t2"},
			labelSelector: "",
			want:          "((konveyor.io/target=t1 || konveyor.io/target=t2) && (konveyor.io/source=t1 || konveyor.io/source=t2)) || (discovery)",
		},
	}
	for _, tt := range tests {
		t.Run(tt.name, func(t *testing.T) {
			a := &analyzeCommand{
				sources:       tt.sources,
				targets:       tt.targets,
				labelSelector: tt.labelSelector,
			}
			if got := a.getLabelSelector(); !reflect.DeepEqual(got, tt.want) {
				t.Errorf("analyzeCommand.getLabelSelectorArgs() = %v, want %v", got, tt.want)
			}
		})
	}
}

<<<<<<< HEAD
func TestAnalyzeCommand_Validate(t *testing.T) {
	testLogger := logrus.New()
	logger := logrusr.New(testLogger)

	// Create a temporary directory for testing
	tempDir, err := os.MkdirTemp("", "analyze-test")
	if err != nil {
		t.Fatalf("Failed to create temp dir: %v", err)
	}
	defer os.RemoveAll(tempDir)

	// Create a test file
	testFile := filepath.Join(tempDir, "test.txt")
	err = os.WriteFile(testFile, []byte("test content"), 0644)
	if err != nil {
		t.Fatalf("Failed to create test file: %v", err)
	}

	tests := []struct {
		name        string
		cmd         *analyzeCommand
		expectError bool
		errorContains string
	}{
		{
			name: "list sources should not validate input",
			cmd: &analyzeCommand{
				listSources: true,
				AnalyzeCommandContext: AnalyzeCommandContext{log: logger},
=======
func Test_analyzeCommand_RunAnalysis_InputValidation(t *testing.T) {
	log := logr.Discard()

	tests := []struct {
		name        string
		setupCtx    func() context.Context
		volName     string
		setup       func() *analyzeCommand
		expectError bool
		errorMsg    string
	}{
		{
			name: "normal context and valid volume name should work",
			setupCtx: func() context.Context {
				return context.Background()
			},
			volName: "valid-volume-name",
			setup: func() *analyzeCommand {
				return &analyzeCommand{
					output:       "/tmp/test-output",
					contextLines: 10,
					AnalyzeCommandContext: AnalyzeCommandContext{
						log:          log,
						providersMap: make(map[string]ProviderInit),
					},
				}
>>>>>>> c0150b25
			},
			expectError: false,
		},
		{
<<<<<<< HEAD
			name: "list targets should not validate input",
			cmd: &analyzeCommand{
				listTargets: true,
				AnalyzeCommandContext: AnalyzeCommandContext{log: logger},
			},
			expectError: false,
		},
		{
			name: "list providers should not validate input",
			cmd: &analyzeCommand{
				listProviders: true,
				AnalyzeCommandContext: AnalyzeCommandContext{log: logger},
			},
			expectError: false,
		},
		{
			name: "list languages with valid directory",
			cmd: &analyzeCommand{
				listLanguages: true,
				input:         tempDir,
				AnalyzeCommandContext: AnalyzeCommandContext{log: logger},
			},
			expectError: false,
		},
		{
			name: "list languages with valid file",
			cmd: &analyzeCommand{
				listLanguages: true,
				input:         testFile,
				AnalyzeCommandContext: AnalyzeCommandContext{
					log:         logger,
					isFileInput: false, // Will be set to true by validation
				},
			},
			expectError: false,
		},
		{
			name: "list languages with non-existent path",
			cmd: &analyzeCommand{
				listLanguages: true,
				input:         "/nonexistent/path",
				AnalyzeCommandContext: AnalyzeCommandContext{log: logger},
			},
			expectError: true,
			errorContains: "failed to stat input path",
		},
		{
			name: "label selector with sources should error",
			cmd: &analyzeCommand{
				labelSelector: "test=value",
				sources:       []string{"java"},
				AnalyzeCommandContext: AnalyzeCommandContext{log: logger},
			},
			expectError: true,
			errorContains: "must not specify label-selector and sources or targets",
		},
		{
			name: "label selector with targets should error",
			cmd: &analyzeCommand{
				labelSelector: "test=value",
				targets:       []string{"quarkus"},
				AnalyzeCommandContext: AnalyzeCommandContext{log: logger},
			},
			expectError: true,
			errorContains: "must not specify label-selector and sources or targets",
		},
		{
			name: "non-existent rules path should error",
			cmd: &analyzeCommand{
				rules: []string{"/nonexistent/rules.yaml"},
				AnalyzeCommandContext: AnalyzeCommandContext{log: logger},
			},
			expectError: true,
			errorContains: "failed to stat rules at path",
		},
		{
			name: "empty rules path should be ignored",
			cmd: &analyzeCommand{
				rules: []string{""},
				output: tempDir,
				overwrite: true,
				mode: "full",
				AnalyzeCommandContext: AnalyzeCommandContext{log: logger},
			},
			expectError: false,
=======
			name: "cancelled context should return error",
			setupCtx: func() context.Context {
				ctx, cancel := context.WithCancel(context.Background())
				cancel()
				return ctx
			},
			volName: "test-volume",
			setup: func() *analyzeCommand {
				return &analyzeCommand{
					output:       "/tmp/test-output",
					contextLines: 10,
					AnalyzeCommandContext: AnalyzeCommandContext{
						log:          log,
						providersMap: make(map[string]ProviderInit),
					},
				}
			},
			expectError: true,
			errorMsg:    "context canceled",
		},
	}

	for _, tt := range tests {
		t.Run(tt.name, func(t *testing.T) {
			tmpDir, err := os.MkdirTemp("", "test-run-analysis-input-")
			if err != nil {
				t.Fatalf("Failed to create temp dir: %v", err)
			}
			defer os.RemoveAll(tmpDir)

			outputDir := filepath.Join(tmpDir, "output")
			err = os.MkdirAll(outputDir, 0755)
			if err != nil {
				t.Fatalf("Failed to create output dir: %v", err)
			}

			a := tt.setup()
			a.output = outputDir

			ctx := tt.setupCtx()
			err = a.validateRunAnalysisInputs(ctx, tt.volName)

			if tt.expectError {
				if err == nil {
					t.Errorf("Expected error but got none")
				} else if tt.errorMsg != "" && !contains(err.Error(), tt.errorMsg) {
					t.Errorf("Expected error containing %q, got: %v", tt.errorMsg, err)
				}
			} else {
				if err != nil {
					t.Errorf("Unexpected error: %v", err)
				}
			}
		})
	}
}

func (a *analyzeCommand) validateRunAnalysisInputs(ctx context.Context, volName string) error {
	select {
	case <-ctx.Done():
		return ctx.Err()
	default:
	}

	if a.output == "" {
		return fmt.Errorf("output directory is required")
	}

	if deadline, ok := ctx.Deadline(); ok && time.Now().After(deadline) {
		return context.DeadlineExceeded
	}

	return nil
}

func (a *analyzeCommand) buildVolumeMapping(volName string) map[string]string {
	return map[string]string{
		volName:  "/opt/input/source",
		a.output: "/opt/output",
	}
}

func Test_analyzeCommand_needDefaultRules(t *testing.T) {
	tests := []struct {
		name                          string
		initialEnableDefaultRulesets  bool
		providersMap                  map[string]ProviderInit
		expectedEnableDefaultRulesets bool
	}{
		{
			name:                          "no providers should disable default rulesets",
			initialEnableDefaultRulesets:  true,
			providersMap:                  make(map[string]ProviderInit),
			expectedEnableDefaultRulesets: false,
		},
		{
			name:                         "java provider with enabled rulesets should keep rulesets enabled",
			initialEnableDefaultRulesets: true,
			providersMap: map[string]ProviderInit{
				util.JavaProvider: {},
			},
			expectedEnableDefaultRulesets: true,
		},
		{
			name:                         "java provider with disabled rulesets should keep rulesets disabled",
			initialEnableDefaultRulesets: false,
			providersMap: map[string]ProviderInit{
				util.JavaProvider: {},
			},
			expectedEnableDefaultRulesets: false,
		},
		{
			name:                         "non-java providers only should disable default rulesets",
			initialEnableDefaultRulesets: true,
			providersMap: map[string]ProviderInit{
				util.PythonProvider: {},
				util.GoProvider:     {},
			},
			expectedEnableDefaultRulesets: false,
		},
		{
			name:                         "mixed providers including java with enabled rulesets should keep rulesets enabled",
			initialEnableDefaultRulesets: true,
			providersMap: map[string]ProviderInit{
				util.JavaProvider:   {},
				util.PythonProvider: {},
				util.GoProvider:     {},
			},
			expectedEnableDefaultRulesets: true,
		},
		{
			name:                         "mixed providers including java with disabled rulesets should keep rulesets disabled",
			initialEnableDefaultRulesets: false,
			providersMap: map[string]ProviderInit{
				util.JavaProvider:   {},
				util.PythonProvider: {},
				util.GoProvider:     {},
			},
			expectedEnableDefaultRulesets: false,
		},
		{
			name:                         "python provider only should disable default rulesets",
			initialEnableDefaultRulesets: true,
			providersMap: map[string]ProviderInit{
				util.PythonProvider: {},
			},
			expectedEnableDefaultRulesets: false,
		},
		{
			name:                         "go provider only should disable default rulesets",
			initialEnableDefaultRulesets: true,
			providersMap: map[string]ProviderInit{
				util.GoProvider: {},
			},
			expectedEnableDefaultRulesets: false,
		},
		{
			name:                         "nodejs provider only should disable default rulesets",
			initialEnableDefaultRulesets: true,
			providersMap: map[string]ProviderInit{
				util.NodeJSProvider: {},
			},
			expectedEnableDefaultRulesets: false,
		},
		{
			name:                         "dotnet provider only should disable default rulesets",
			initialEnableDefaultRulesets: true,
			providersMap: map[string]ProviderInit{
				util.DotnetProvider: {},
			},
			expectedEnableDefaultRulesets: false,
		},
		{
			name:                         "already disabled rulesets with non-java providers should remain disabled",
			initialEnableDefaultRulesets: false,
			providersMap: map[string]ProviderInit{
				util.PythonProvider: {},
				util.GoProvider:     {},
			},
			expectedEnableDefaultRulesets: false,
		},
		{
			name:                         "java provider first in iteration should enable",
			initialEnableDefaultRulesets: true,
			providersMap: map[string]ProviderInit{
				util.JavaProvider:   {},
				util.PythonProvider: {},
				util.GoProvider:     {},
				util.NodeJSProvider: {},
			},
			expectedEnableDefaultRulesets: true,
>>>>>>> c0150b25
		},
	}

	for _, tt := range tests {
		t.Run(tt.name, func(t *testing.T) {
<<<<<<< HEAD
			ctx := context.Background()
			err := tt.cmd.Validate(ctx)

			if tt.expectError && err == nil {
				t.Error("Expected error but got none")
			}
			if !tt.expectError && err != nil {
				t.Errorf("Unexpected error: %v", err)
			}
			if tt.expectError && err != nil && tt.errorContains != "" {
				if !analyzeContains(err.Error(), tt.errorContains) {
					t.Errorf("Expected error to contain '%s', got '%s'", tt.errorContains, err.Error())
				}
			}

			// Test that isFileInput is set correctly for file inputs
			if tt.cmd.listLanguages && tt.cmd.input == testFile && err == nil {
				if !tt.cmd.isFileInput {
					t.Error("Expected isFileInput to be true for file input")
				}
			}
		})
	}
}

func TestAnalyzeCommand_CheckOverwriteOutput(t *testing.T) {
	testLogger := logrus.New()
	logger := logrusr.New(testLogger)

	// Create temporary directories for testing
	tempDir, err := os.MkdirTemp("", "analyze-test")
	if err != nil {
		t.Fatalf("Failed to create temp dir: %v", err)
	}
	defer os.RemoveAll(tempDir)

	existingDir := filepath.Join(tempDir, "existing")
	err = os.Mkdir(existingDir, 0755)
	if err != nil {
		t.Fatalf("Failed to create existing dir: %v", err)
	}

	nonExistentDir := filepath.Join(tempDir, "nonexistent")

	tests := []struct {
		name        string
		output      string
		overwrite   bool
		expectError bool
	}{
		{
			name:        "non-existent output directory",
			output:      nonExistentDir,
			overwrite:   false,
			expectError: false,
		},
		{
			name:        "existing output directory without overwrite",
			output:      existingDir,
			overwrite:   false,
			expectError: true,
		},
		{
			name:        "existing output directory with overwrite",
			output:      existingDir,
			overwrite:   true,
			expectError: false,
=======
			a := &analyzeCommand{
				enableDefaultRulesets: tt.initialEnableDefaultRulesets,
				AnalyzeCommandContext: AnalyzeCommandContext{
					providersMap: tt.providersMap,
				},
			}
			a.needDefaultRules()

			if a.enableDefaultRulesets != tt.expectedEnableDefaultRulesets {
				t.Errorf("needDefaultRules() set enableDefaultRulesets = %v, want %v",
					a.enableDefaultRulesets, tt.expectedEnableDefaultRulesets)
			}
		})
	}
}

func Test_analyzeCommand_needDefaultRules_StateChanges(t *testing.T) {
	log := logr.Discard()

	tests := []struct {
		name                string
		initialState        *analyzeCommand
		expectedOnlyChanged []string
	}{
		{
			name: "should only modify enableDefaultRulesets when disabling",
			initialState: &analyzeCommand{
				enableDefaultRulesets: true,
				output:                "/test/output",
				contextLines:          100,
				sources:               []string{"test"},
				AnalyzeCommandContext: AnalyzeCommandContext{
					log:          log,
					providersMap: map[string]ProviderInit{util.PythonProvider: {}},
				},
			},
			expectedOnlyChanged: []string{"enableDefaultRulesets"},
		},
		{
			name: "should not modify anything when java provider present and rulesets enabled",
			initialState: &analyzeCommand{
				enableDefaultRulesets: true,
				output:                "/test/output",
				contextLines:          100,
				sources:               []string{"test"},
				AnalyzeCommandContext: AnalyzeCommandContext{
					log:          log,
					providersMap: map[string]ProviderInit{util.JavaProvider: {}},
				},
			},
			expectedOnlyChanged: []string{},
		},
		{
			name: "should not modify anything when rulesets already disabled",
			initialState: &analyzeCommand{
				enableDefaultRulesets: false,
				output:                "/test/output",
				contextLines:          100,
				sources:               []string{"test"},
				AnalyzeCommandContext: AnalyzeCommandContext{
					log:          log,
					providersMap: map[string]ProviderInit{util.PythonProvider: {}},
				},
			},
			expectedOnlyChanged: []string{},
		},
	}

	for _, tt := range tests {
		t.Run(tt.name, func(t *testing.T) {
			original := &analyzeCommand{
				enableDefaultRulesets: tt.initialState.enableDefaultRulesets,
				output:                tt.initialState.output,
				contextLines:          tt.initialState.contextLines,
				sources:               make([]string, len(tt.initialState.sources)),
				AnalyzeCommandContext: AnalyzeCommandContext{
					log:          tt.initialState.log,
					providersMap: make(map[string]ProviderInit),
				},
			}
			copy(original.sources, tt.initialState.sources)
			for k, v := range tt.initialState.providersMap {
				original.providersMap[k] = v
			}

			tt.initialState.needDefaultRules()

			changedFields := []string{}

			if tt.initialState.enableDefaultRulesets != original.enableDefaultRulesets {
				changedFields = append(changedFields, "enableDefaultRulesets")
			}
			if tt.initialState.output != original.output {
				changedFields = append(changedFields, "output")
			}
			if tt.initialState.contextLines != original.contextLines {
				changedFields = append(changedFields, "contextLines")
			}
			if !reflect.DeepEqual(tt.initialState.sources, original.sources) {
				changedFields = append(changedFields, "sources")
			}
			if !reflect.DeepEqual(tt.initialState.providersMap, original.providersMap) {
				changedFields = append(changedFields, "providersMap")
			}

			if !reflect.DeepEqual(changedFields, tt.expectedOnlyChanged) {
				t.Errorf("needDefaultRules() changed fields %v, expected only %v to change",
					changedFields, tt.expectedOnlyChanged)
			}
		})
	}
}

func Test_analyzeCommand_needDefaultRules_EdgeCases(t *testing.T) {
	tests := []struct {
		name     string
		setup    func() *analyzeCommand
		expected bool
	}{
		{
			name: "nil providersMap should disable rulesets",
			setup: func() *analyzeCommand {
				return &analyzeCommand{
					enableDefaultRulesets: true,
					AnalyzeCommandContext: AnalyzeCommandContext{
						providersMap: nil,
					},
				}
			},
			expected: false,
		},
		{
			name: "empty string key in providersMap should not match java",
			setup: func() *analyzeCommand {
				return &analyzeCommand{
					enableDefaultRulesets: true,
					AnalyzeCommandContext: AnalyzeCommandContext{
						providersMap: map[string]ProviderInit{
							"": {},
						},
					},
				}
			},
			expected: false,
		},
		{
			name: "whitespace in provider name should not match java",
			setup: func() *analyzeCommand {
				return &analyzeCommand{
					enableDefaultRulesets: true,
					AnalyzeCommandContext: AnalyzeCommandContext{
						providersMap: map[string]ProviderInit{
							" java ": {},
						},
					},
				}
			},
			expected: false,
		},
		{
			name: "java with different casing should not match",
			setup: func() *analyzeCommand {
				return &analyzeCommand{
					enableDefaultRulesets: true,
					AnalyzeCommandContext: AnalyzeCommandContext{
						providersMap: map[string]ProviderInit{
							"JAVA": {},
							"Java": {},
							"jAvA": {},
						},
					},
				}
			},
			expected: false,
		},
	}

	for _, tt := range tests {
		t.Run(tt.name, func(t *testing.T) {
			a := tt.setup()
			a.needDefaultRules()

			if a.enableDefaultRulesets != tt.expected {
				t.Errorf("needDefaultRules() set enableDefaultRulesets = %v, want %v",
					a.enableDefaultRulesets, tt.expected)
			}
		})
	}
}

func Test_analyzeCommand_CheckOverwriteOutput(t *testing.T) {
	tests := []struct {
		name      string
		setupFunc func() (*analyzeCommand, func(), error)
		wantErr   bool
		errMsg    string
	}{
		{
			name: "non-existent output directory should pass",
			setupFunc: func() (*analyzeCommand, func(), error) {
				return &analyzeCommand{
					output: "/non/existent/output/path",
				}, func() {}, nil
			},
			wantErr: false,
		},
		{
			name: "existing output directory without overwrite should fail",
			setupFunc: func() (*analyzeCommand, func(), error) {
				tmpDir, err := os.MkdirTemp("", "test-output-")
				if err != nil {
					return nil, nil, err
				}
				return &analyzeCommand{
					output:    tmpDir,
					overwrite: false,
				}, func() { os.RemoveAll(tmpDir) }, nil
			},
			wantErr: true,
			errMsg:  "already exists and --overwrite not set",
		},
		{
			name: "existing output directory with overwrite should pass",
			setupFunc: func() (*analyzeCommand, func(), error) {
				tmpDir, err := os.MkdirTemp("", "test-output-")
				if err != nil {
					return nil, nil, err
				}
				// Create a test file to verify it gets removed
				testFile := filepath.Join(tmpDir, "test.txt")
				err = os.WriteFile(testFile, []byte("test"), 0644)
				if err != nil {
					os.RemoveAll(tmpDir)
					return nil, nil, err
				}
				return &analyzeCommand{
					output:    tmpDir,
					overwrite: true,
				}, func() { os.RemoveAll(tmpDir) }, nil
			},
			wantErr: false,
		},
		{
			name: "bulk analysis with existing analysis.log should fail",
			setupFunc: func() (*analyzeCommand, func(), error) {
				tmpDir, err := os.MkdirTemp("", "test-output-")
				if err != nil {
					return nil, nil, err
				}
				logFile := filepath.Join(tmpDir, "analysis.log")
				err = os.WriteFile(logFile, []byte("test"), 0644)
				if err != nil {
					os.RemoveAll(tmpDir)
					return nil, nil, err
				}
				return &analyzeCommand{
					output: tmpDir,
					bulk:   true,
				}, func() { os.RemoveAll(tmpDir) }, nil
			},
			wantErr: true,
			errMsg:  "already contains 'analysis.log'",
		},
		{
			name: "bulk analysis with same input should fail",
			setupFunc: func() (*analyzeCommand, func(), error) {
				tmpDir, err := os.MkdirTemp("", "test-output-")
				if err != nil {
					return nil, nil, err
				}
				inputDir, err := os.MkdirTemp("", "test-input-")
				if err != nil {
					os.RemoveAll(tmpDir)
					return nil, nil, err
				}
				outputFile := fmt.Sprintf("output.yaml.%s", filepath.Base(inputDir))
				outputPath := filepath.Join(tmpDir, outputFile)
				err = os.WriteFile(outputPath, []byte("test"), 0644)
				if err != nil {
					os.RemoveAll(tmpDir)
					os.RemoveAll(inputDir)
					return nil, nil, err
				}
				return &analyzeCommand{
						output: tmpDir,
						input:  inputDir,
						bulk:   true,
					}, func() {
						os.RemoveAll(tmpDir)
						os.RemoveAll(inputDir)
					}, nil
			},
			wantErr: true,
			errMsg:  "already contains analysis report for provided input",
		},
	}

	for _, tt := range tests {
		t.Run(tt.name, func(t *testing.T) {
			a, cleanup, err := tt.setupFunc()
			if err != nil {
				t.Fatalf("Failed to setup test: %v", err)
			}
			defer cleanup()

			err = a.CheckOverwriteOutput()

			if tt.wantErr {
				if err == nil {
					t.Errorf("CheckOverwriteOutput() expected error but got none")
				} else if tt.errMsg != "" && !contains(err.Error(), tt.errMsg) {
					t.Errorf("CheckOverwriteOutput() error = %v, expected to contain %v", err, tt.errMsg)
				}
			} else {
				if err != nil {
					t.Errorf("CheckOverwriteOutput() unexpected error = %v", err)
				}
			}
		})
	}
}

func Test_analyzeCommand_moveResults(t *testing.T) {
	tests := []struct {
		name      string
		setupFunc func() (*analyzeCommand, func(), error)
		wantErr   bool
		errMsg    string
	}{
		{
			name: "successful move with all files present",
			setupFunc: func() (*analyzeCommand, func(), error) {
				tmpDir, err := os.MkdirTemp("", "test-move-")
				if err != nil {
					return nil, nil, err
				}
				inputDir, err := os.MkdirTemp("", "test-input-")
				if err != nil {
					os.RemoveAll(tmpDir)
					return nil, nil, err
				}

				files := map[string]string{
					"output.yaml":       "test output",
					"analysis.log":      "test log",
					"dependencies.yaml": "test deps",
				}
				for filename, content := range files {
					filePath := filepath.Join(tmpDir, filename)
					err = os.WriteFile(filePath, []byte(content), 0644)
					if err != nil {
						os.RemoveAll(tmpDir)
						os.RemoveAll(inputDir)
						return nil, nil, err
					}
				}

				return &analyzeCommand{
						input:  inputDir,
						output: tmpDir,
						mode:   "full",
					}, func() {
						os.RemoveAll(tmpDir)
						os.RemoveAll(inputDir)
					}, nil
			},
			wantErr: false,
		},
		{
			name: "move without dependencies.yaml should succeed",
			setupFunc: func() (*analyzeCommand, func(), error) {
				tmpDir, err := os.MkdirTemp("", "test-move-")
				if err != nil {
					return nil, nil, err
				}
				inputDir, err := os.MkdirTemp("", "test-input-")
				if err != nil {
					os.RemoveAll(tmpDir)
					return nil, nil, err
				}

				// Create only output.yaml and analysis.log
				files := map[string]string{
					"output.yaml":  "test output",
					"analysis.log": "test log",
				}
				for filename, content := range files {
					filePath := filepath.Join(tmpDir, filename)
					err = os.WriteFile(filePath, []byte(content), 0644)
					if err != nil {
						os.RemoveAll(tmpDir)
						os.RemoveAll(inputDir)
						return nil, nil, err
					}
				}

				return &analyzeCommand{
						input:  inputDir,
						output: tmpDir,
						mode:   "source-only",
					}, func() {
						os.RemoveAll(tmpDir)
						os.RemoveAll(inputDir)
					}, nil
			},
			wantErr: false,
		},
		{
			name: "missing output.yaml should fail",
			setupFunc: func() (*analyzeCommand, func(), error) {
				tmpDir, err := os.MkdirTemp("", "test-move-")
				if err != nil {
					return nil, nil, err
				}
				inputDir, err := os.MkdirTemp("", "test-input-")
				if err != nil {
					os.RemoveAll(tmpDir)
					return nil, nil, err
				}

				// Create only analysis.log
				filePath := filepath.Join(tmpDir, "analysis.log")
				err = os.WriteFile(filePath, []byte("test log"), 0644)
				if err != nil {
					os.RemoveAll(tmpDir)
					os.RemoveAll(inputDir)
					return nil, nil, err
				}

				return &analyzeCommand{
						input:  inputDir,
						output: tmpDir,
					}, func() {
						os.RemoveAll(tmpDir)
						os.RemoveAll(inputDir)
					}, nil
			},
			wantErr: true,
>>>>>>> c0150b25
		},
	}

	for _, tt := range tests {
		t.Run(tt.name, func(t *testing.T) {
<<<<<<< HEAD
			cmd := &analyzeCommand{
				output:    tt.output,
				overwrite: tt.overwrite,
				AnalyzeCommandContext: AnalyzeCommandContext{log: logger},
			}

			err := cmd.CheckOverwriteOutput()

			if tt.expectError && err == nil {
				t.Error("Expected error but got none")
			}
			if !tt.expectError && err != nil {
				t.Errorf("Unexpected error: %v", err)
			}
		})
	}
}

func TestAnalyzeCommand_validateProviders(t *testing.T) {
	testLogger := logrus.New()
	logger := logrusr.New(testLogger)

	tests := []struct {
		name        string
		providers   []string
		expectError bool
	}{
		{
			name:        "valid providers",
			providers:   []string{"java", "go", "python"},
			expectError: false,
		},
		{
			name:        "empty providers",
			providers:   []string{},
			expectError: false,
		},
		{
			name:        "providers with empty string",
			providers:   []string{"java", "", "go"},
			expectError: true,
=======
			a, cleanup, err := tt.setupFunc()
			if err != nil {
				t.Fatalf("Failed to setup test: %v", err)
			}
			defer cleanup()

			err = a.moveResults()

			if tt.wantErr {
				if err == nil {
					t.Errorf("moveResults() expected error but got none")
				} else if tt.errMsg != "" && !contains(err.Error(), tt.errMsg) {
					t.Errorf("moveResults() error = %v, expected to contain %v", err, tt.errMsg)
				}
			} else {
				if err != nil {
					t.Errorf("moveResults() unexpected error = %v", err)
				}
			}
		})
	}
}

func Test_analyzeCommand_disableMavenSearch_flagParsing(t *testing.T) {
	tests := []struct {
		name     string
		args     []string
		expected bool
	}{
		{
			name:     "disable-maven-search flag set to true",
			args:     []string{"analyze", "--disable-maven-search=true", "--input", "/test", "--output", "/output"},
			expected: true,
		},
		{
			name:     "disable-maven-search flag set to false",
			args:     []string{"analyze", "--disable-maven-search=false", "--input", "/test", "--output", "/output"},
			expected: false,
		},
		{
			name:     "disable-maven-search flag not provided (default false)",
			args:     []string{"analyze", "--input", "/test", "--output", "/output"},
			expected: false,
		},
		{
			name:     "disable-maven-search flag provided without value (true)",
			args:     []string{"analyze", "--disable-maven-search", "--input", "/test", "--output", "/output"},
			expected: true,
>>>>>>> c0150b25
		},
	}

	for _, tt := range tests {
		t.Run(tt.name, func(t *testing.T) {
<<<<<<< HEAD
			cmd := &analyzeCommand{
				AnalyzeCommandContext: AnalyzeCommandContext{log: logger},
			}

			err := cmd.validateProviders(tt.providers)

			if tt.expectError && err == nil {
				t.Error("Expected error but got none")
			}
			if !tt.expectError && err != nil {
				t.Errorf("Unexpected error: %v", err)
			}
		})
	}
}

func TestAnalyzeCommand_needDefaultRules(t *testing.T) {
	testLogger := logrus.New()
	logger := logrusr.New(testLogger)

	tests := []struct {
		name                     string
		enableDefaultRulesets    bool
		providersMap             map[string]ProviderInit
		expectedDefaultRulesets  bool
	}{
		{
			name:                    "default rulesets enabled with java provider",
			enableDefaultRulesets:   true,
			providersMap:            map[string]ProviderInit{"java": {}},
			expectedDefaultRulesets: true,
		},
		{
			name:                    "default rulesets disabled",
			enableDefaultRulesets:   false,
			providersMap:            map[string]ProviderInit{"java": {}},
			expectedDefaultRulesets: false,
		},
		{
			name:                    "no java provider",
			enableDefaultRulesets:   true,
			providersMap:            map[string]ProviderInit{"go": {}},
			expectedDefaultRulesets: false,
=======
			log := logr.Discard()
			cmd := NewAnalyzeCmd(log)

			// Set args and parse
			cmd.SetArgs(tt.args[1:]) // Remove "analyze" since that's the command name
			err := cmd.ParseFlags(tt.args[1:])
			if err != nil {
				t.Fatalf("Failed to parse flags: %v", err)
			}

			// Check if we can extract the flag value via reflection or by creating a new command
			// Since we can't easily access the internal state, let's test via flag lookup
			flagValue, err := cmd.Flags().GetBool("disable-maven-search")
			if err != nil {
				t.Fatalf("Failed to get disable-maven-search flag: %v", err)
			}

			if flagValue != tt.expected {
				t.Errorf("disableMavenSearch = %v, want %v", flagValue, tt.expected)
			}
		})
	}
}

func Test_analyzeCommand_getConfigVolumes_disableMavenSearch(t *testing.T) {
	log := logr.Discard()

	tests := []struct {
		name                       string
		disableMavenSearch         bool
		expectedDisableMavenSearch bool
	}{
		{
			name:                       "disableMavenSearch true",
			disableMavenSearch:         true,
			expectedDisableMavenSearch: true,
		},
		{
			name:                       "disableMavenSearch false",
			disableMavenSearch:         false,
			expectedDisableMavenSearch: false,
>>>>>>> c0150b25
		},
	}

	for _, tt := range tests {
		t.Run(tt.name, func(t *testing.T) {
<<<<<<< HEAD
			cmd := &analyzeCommand{
				enableDefaultRulesets: tt.enableDefaultRulesets,
				AnalyzeCommandContext: AnalyzeCommandContext{
					log:          logger,
					providersMap: tt.providersMap,
				},
			}

			cmd.needDefaultRules()

			if cmd.enableDefaultRulesets != tt.expectedDefaultRulesets {
				t.Errorf("Expected enableDefaultRulesets to be %t, got %t", tt.expectedDefaultRulesets, cmd.enableDefaultRulesets)
			}
		})
	}
}

// Helper function for string contains check
func analyzeContains(s, substr string) bool {
	return strings.Contains(s, substr)
=======
			tmpDir, err := os.MkdirTemp("", "test-input-")
			if err != nil {
				t.Fatalf("Failed to create temp dir: %v", err)
			}
			defer os.RemoveAll(tmpDir)

			outputDir, err := os.MkdirTemp("", "test-output-")
			if err != nil {
				t.Fatalf("Failed to create output dir: %v", err)
			}
			defer os.RemoveAll(outputDir)

			a := &analyzeCommand{
				input:              tmpDir,
				output:             outputDir,
				disableMavenSearch: tt.disableMavenSearch,
				mode:               "source-only",
				AnalyzeCommandContext: AnalyzeCommandContext{
					log:          log,
					isFileInput:  false,
					needsBuiltin: true,
				},
			}

			// Mock Settings to avoid nil pointer
			originalSettings := Settings
			Settings = &Config{
				JvmMaxMem: "1g",
			}
			defer func() { Settings = originalSettings }()
			configVols, err := a.getConfigVolumes()
			if err != nil {
				t.Fatalf("getConfigVolumes() error = %v", err)
			}
			if len(configVols) == 0 {
				t.Fatal("Expected config volumes to be created")
			}

			tempDir, err := os.MkdirTemp("", "analyze-config-")
			if err != nil {
				t.Fatalf("Failed to create temp dir: %v", err)
			}
			defer os.RemoveAll(tempDir)

			javaTargetPaths, _ := kantraProvider.WalkJavaPathForTarget(log, false, tmpDir)

			configInput := kantraProvider.ConfigInput{
				IsFileInput:             false,
				InputPath:               tmpDir,
				OutputPath:              outputDir,
				MavenSettingsFile:       "",
				Log:                     log,
				Mode:                    "source-only",
				Port:                    6734,
				TmpDir:                  tempDir,
				JvmMaxMem:               "1g",
				DepsFolders:             []string{},
				JavaExcludedTargetPaths: javaTargetPaths,
				DisableMavenSearch:      tt.disableMavenSearch,
			}

			if configInput.DisableMavenSearch != tt.expectedDisableMavenSearch {
				t.Errorf("ConfigInput.DisableMavenSearch = %v, want %v",
					configInput.DisableMavenSearch, tt.expectedDisableMavenSearch)
			}
		})
	}
}

func Test_JavaProvider_GetConfigVolume_disableMavenSearch(t *testing.T) {
	log := logr.Discard()

	tests := []struct {
		name                       string
		disableMavenSearch         bool
		expectedDisableMavenSearch bool
	}{
		{
			name:                       "disableMavenSearch true in config",
			disableMavenSearch:         true,
			expectedDisableMavenSearch: true,
		},
		{
			name:                       "disableMavenSearch false in config",
			disableMavenSearch:         false,
			expectedDisableMavenSearch: false,
		},
	}

	for _, tt := range tests {
		t.Run(tt.name, func(t *testing.T) {
			// Create a temporary directory for testing
			tmpDir, err := os.MkdirTemp("", "test-java-config-")
			if err != nil {
				t.Fatalf("Failed to create temp dir: %v", err)
			}
			defer os.RemoveAll(tmpDir)

			configInput := kantraProvider.ConfigInput{
				IsFileInput:             false,
				InputPath:               tmpDir,
				OutputPath:              tmpDir,
				MavenSettingsFile:       "",
				Log:                     log,
				Mode:                    "source-only",
				Port:                    6734,
				TmpDir:                  tmpDir,
				JvmMaxMem:               "1g",
				DepsFolders:             []string{},
				JavaExcludedTargetPaths: []interface{}{},
				DisableMavenSearch:      tt.disableMavenSearch,
			}

			javaProvider := &kantraProvider.JavaProvider{}
			config, err := javaProvider.GetConfigVolume(configInput)
			if err != nil {
				t.Fatalf("JavaProvider.GetConfigVolume() error = %v", err)
			}

			if len(config.InitConfig) == 0 {
				t.Fatal("Expected InitConfig to have at least one entry")
			}

			providerConfig := config.InitConfig[0].ProviderSpecificConfig
			disableMavenSearchValue, exists := providerConfig["disableMavenSearch"]
			if !exists {
				t.Fatal("Expected disableMavenSearch to be present in ProviderSpecificConfig")
			}

			if disableMavenSearchValue != tt.expectedDisableMavenSearch {
				t.Errorf("ProviderSpecificConfig[\"disableMavenSearch\"] = %v, want %v",
					disableMavenSearchValue, tt.expectedDisableMavenSearch)
			}
		})
	}
>>>>>>> c0150b25
}<|MERGE_RESOLUTION|>--- conflicted
+++ resolved
@@ -2,26 +2,17 @@
 
 import (
 	"context"
-<<<<<<< HEAD
-=======
 	"fmt"
->>>>>>> c0150b25
 	"os"
 	"path/filepath"
 	"reflect"
 	"strings"
 	"testing"
-<<<<<<< HEAD
-
-	"github.com/bombsimon/logrusr/v3"
-	"github.com/sirupsen/logrus"
-=======
 	"time"
 
 	"github.com/go-logr/logr"
 	kantraProvider "github.com/konveyor-ecosystem/kantra/pkg/provider"
 	"github.com/konveyor-ecosystem/kantra/pkg/util"
->>>>>>> c0150b25
 )
 
 func Test_analyzeCommand_validateRulesPath(t *testing.T) {
@@ -366,37 +357,6 @@
 	}
 }
 
-<<<<<<< HEAD
-func TestAnalyzeCommand_Validate(t *testing.T) {
-	testLogger := logrus.New()
-	logger := logrusr.New(testLogger)
-
-	// Create a temporary directory for testing
-	tempDir, err := os.MkdirTemp("", "analyze-test")
-	if err != nil {
-		t.Fatalf("Failed to create temp dir: %v", err)
-	}
-	defer os.RemoveAll(tempDir)
-
-	// Create a test file
-	testFile := filepath.Join(tempDir, "test.txt")
-	err = os.WriteFile(testFile, []byte("test content"), 0644)
-	if err != nil {
-		t.Fatalf("Failed to create test file: %v", err)
-	}
-
-	tests := []struct {
-		name        string
-		cmd         *analyzeCommand
-		expectError bool
-		errorContains string
-	}{
-		{
-			name: "list sources should not validate input",
-			cmd: &analyzeCommand{
-				listSources: true,
-				AnalyzeCommandContext: AnalyzeCommandContext{log: logger},
-=======
 func Test_analyzeCommand_RunAnalysis_InputValidation(t *testing.T) {
 	log := logr.Discard()
 
@@ -423,98 +383,10 @@
 						providersMap: make(map[string]ProviderInit),
 					},
 				}
->>>>>>> c0150b25
 			},
 			expectError: false,
 		},
 		{
-<<<<<<< HEAD
-			name: "list targets should not validate input",
-			cmd: &analyzeCommand{
-				listTargets: true,
-				AnalyzeCommandContext: AnalyzeCommandContext{log: logger},
-			},
-			expectError: false,
-		},
-		{
-			name: "list providers should not validate input",
-			cmd: &analyzeCommand{
-				listProviders: true,
-				AnalyzeCommandContext: AnalyzeCommandContext{log: logger},
-			},
-			expectError: false,
-		},
-		{
-			name: "list languages with valid directory",
-			cmd: &analyzeCommand{
-				listLanguages: true,
-				input:         tempDir,
-				AnalyzeCommandContext: AnalyzeCommandContext{log: logger},
-			},
-			expectError: false,
-		},
-		{
-			name: "list languages with valid file",
-			cmd: &analyzeCommand{
-				listLanguages: true,
-				input:         testFile,
-				AnalyzeCommandContext: AnalyzeCommandContext{
-					log:         logger,
-					isFileInput: false, // Will be set to true by validation
-				},
-			},
-			expectError: false,
-		},
-		{
-			name: "list languages with non-existent path",
-			cmd: &analyzeCommand{
-				listLanguages: true,
-				input:         "/nonexistent/path",
-				AnalyzeCommandContext: AnalyzeCommandContext{log: logger},
-			},
-			expectError: true,
-			errorContains: "failed to stat input path",
-		},
-		{
-			name: "label selector with sources should error",
-			cmd: &analyzeCommand{
-				labelSelector: "test=value",
-				sources:       []string{"java"},
-				AnalyzeCommandContext: AnalyzeCommandContext{log: logger},
-			},
-			expectError: true,
-			errorContains: "must not specify label-selector and sources or targets",
-		},
-		{
-			name: "label selector with targets should error",
-			cmd: &analyzeCommand{
-				labelSelector: "test=value",
-				targets:       []string{"quarkus"},
-				AnalyzeCommandContext: AnalyzeCommandContext{log: logger},
-			},
-			expectError: true,
-			errorContains: "must not specify label-selector and sources or targets",
-		},
-		{
-			name: "non-existent rules path should error",
-			cmd: &analyzeCommand{
-				rules: []string{"/nonexistent/rules.yaml"},
-				AnalyzeCommandContext: AnalyzeCommandContext{log: logger},
-			},
-			expectError: true,
-			errorContains: "failed to stat rules at path",
-		},
-		{
-			name: "empty rules path should be ignored",
-			cmd: &analyzeCommand{
-				rules: []string{""},
-				output: tempDir,
-				overwrite: true,
-				mode: "full",
-				AnalyzeCommandContext: AnalyzeCommandContext{log: logger},
-			},
-			expectError: false,
-=======
 			name: "cancelled context should return error",
 			setupCtx: func() context.Context {
 				ctx, cancel := context.WithCancel(context.Background())
@@ -706,81 +578,11 @@
 				util.NodeJSProvider: {},
 			},
 			expectedEnableDefaultRulesets: true,
->>>>>>> c0150b25
 		},
 	}
 
 	for _, tt := range tests {
 		t.Run(tt.name, func(t *testing.T) {
-<<<<<<< HEAD
-			ctx := context.Background()
-			err := tt.cmd.Validate(ctx)
-
-			if tt.expectError && err == nil {
-				t.Error("Expected error but got none")
-			}
-			if !tt.expectError && err != nil {
-				t.Errorf("Unexpected error: %v", err)
-			}
-			if tt.expectError && err != nil && tt.errorContains != "" {
-				if !analyzeContains(err.Error(), tt.errorContains) {
-					t.Errorf("Expected error to contain '%s', got '%s'", tt.errorContains, err.Error())
-				}
-			}
-
-			// Test that isFileInput is set correctly for file inputs
-			if tt.cmd.listLanguages && tt.cmd.input == testFile && err == nil {
-				if !tt.cmd.isFileInput {
-					t.Error("Expected isFileInput to be true for file input")
-				}
-			}
-		})
-	}
-}
-
-func TestAnalyzeCommand_CheckOverwriteOutput(t *testing.T) {
-	testLogger := logrus.New()
-	logger := logrusr.New(testLogger)
-
-	// Create temporary directories for testing
-	tempDir, err := os.MkdirTemp("", "analyze-test")
-	if err != nil {
-		t.Fatalf("Failed to create temp dir: %v", err)
-	}
-	defer os.RemoveAll(tempDir)
-
-	existingDir := filepath.Join(tempDir, "existing")
-	err = os.Mkdir(existingDir, 0755)
-	if err != nil {
-		t.Fatalf("Failed to create existing dir: %v", err)
-	}
-
-	nonExistentDir := filepath.Join(tempDir, "nonexistent")
-
-	tests := []struct {
-		name        string
-		output      string
-		overwrite   bool
-		expectError bool
-	}{
-		{
-			name:        "non-existent output directory",
-			output:      nonExistentDir,
-			overwrite:   false,
-			expectError: false,
-		},
-		{
-			name:        "existing output directory without overwrite",
-			output:      existingDir,
-			overwrite:   false,
-			expectError: true,
-		},
-		{
-			name:        "existing output directory with overwrite",
-			output:      existingDir,
-			overwrite:   true,
-			expectError: false,
-=======
 			a := &analyzeCommand{
 				enableDefaultRulesets: tt.initialEnableDefaultRulesets,
 				AnalyzeCommandContext: AnalyzeCommandContext{
@@ -1219,55 +1021,11 @@
 					}, nil
 			},
 			wantErr: true,
->>>>>>> c0150b25
 		},
 	}
 
 	for _, tt := range tests {
 		t.Run(tt.name, func(t *testing.T) {
-<<<<<<< HEAD
-			cmd := &analyzeCommand{
-				output:    tt.output,
-				overwrite: tt.overwrite,
-				AnalyzeCommandContext: AnalyzeCommandContext{log: logger},
-			}
-
-			err := cmd.CheckOverwriteOutput()
-
-			if tt.expectError && err == nil {
-				t.Error("Expected error but got none")
-			}
-			if !tt.expectError && err != nil {
-				t.Errorf("Unexpected error: %v", err)
-			}
-		})
-	}
-}
-
-func TestAnalyzeCommand_validateProviders(t *testing.T) {
-	testLogger := logrus.New()
-	logger := logrusr.New(testLogger)
-
-	tests := []struct {
-		name        string
-		providers   []string
-		expectError bool
-	}{
-		{
-			name:        "valid providers",
-			providers:   []string{"java", "go", "python"},
-			expectError: false,
-		},
-		{
-			name:        "empty providers",
-			providers:   []string{},
-			expectError: false,
-		},
-		{
-			name:        "providers with empty string",
-			providers:   []string{"java", "", "go"},
-			expectError: true,
-=======
 			a, cleanup, err := tt.setupFunc()
 			if err != nil {
 				t.Fatalf("Failed to setup test: %v", err)
@@ -1316,57 +1074,11 @@
 			name:     "disable-maven-search flag provided without value (true)",
 			args:     []string{"analyze", "--disable-maven-search", "--input", "/test", "--output", "/output"},
 			expected: true,
->>>>>>> c0150b25
 		},
 	}
 
 	for _, tt := range tests {
 		t.Run(tt.name, func(t *testing.T) {
-<<<<<<< HEAD
-			cmd := &analyzeCommand{
-				AnalyzeCommandContext: AnalyzeCommandContext{log: logger},
-			}
-
-			err := cmd.validateProviders(tt.providers)
-
-			if tt.expectError && err == nil {
-				t.Error("Expected error but got none")
-			}
-			if !tt.expectError && err != nil {
-				t.Errorf("Unexpected error: %v", err)
-			}
-		})
-	}
-}
-
-func TestAnalyzeCommand_needDefaultRules(t *testing.T) {
-	testLogger := logrus.New()
-	logger := logrusr.New(testLogger)
-
-	tests := []struct {
-		name                     string
-		enableDefaultRulesets    bool
-		providersMap             map[string]ProviderInit
-		expectedDefaultRulesets  bool
-	}{
-		{
-			name:                    "default rulesets enabled with java provider",
-			enableDefaultRulesets:   true,
-			providersMap:            map[string]ProviderInit{"java": {}},
-			expectedDefaultRulesets: true,
-		},
-		{
-			name:                    "default rulesets disabled",
-			enableDefaultRulesets:   false,
-			providersMap:            map[string]ProviderInit{"java": {}},
-			expectedDefaultRulesets: false,
-		},
-		{
-			name:                    "no java provider",
-			enableDefaultRulesets:   true,
-			providersMap:            map[string]ProviderInit{"go": {}},
-			expectedDefaultRulesets: false,
-=======
 			log := logr.Discard()
 			cmd := NewAnalyzeCmd(log)
 
@@ -1408,34 +1120,11 @@
 			name:                       "disableMavenSearch false",
 			disableMavenSearch:         false,
 			expectedDisableMavenSearch: false,
->>>>>>> c0150b25
 		},
 	}
 
 	for _, tt := range tests {
 		t.Run(tt.name, func(t *testing.T) {
-<<<<<<< HEAD
-			cmd := &analyzeCommand{
-				enableDefaultRulesets: tt.enableDefaultRulesets,
-				AnalyzeCommandContext: AnalyzeCommandContext{
-					log:          logger,
-					providersMap: tt.providersMap,
-				},
-			}
-
-			cmd.needDefaultRules()
-
-			if cmd.enableDefaultRulesets != tt.expectedDefaultRulesets {
-				t.Errorf("Expected enableDefaultRulesets to be %t, got %t", tt.expectedDefaultRulesets, cmd.enableDefaultRulesets)
-			}
-		})
-	}
-}
-
-// Helper function for string contains check
-func analyzeContains(s, substr string) bool {
-	return strings.Contains(s, substr)
-=======
 			tmpDir, err := os.MkdirTemp("", "test-input-")
 			if err != nil {
 				t.Fatalf("Failed to create temp dir: %v", err)
@@ -1571,5 +1260,4 @@
 			}
 		})
 	}
->>>>>>> c0150b25
 }